--- conflicted
+++ resolved
@@ -48,15 +48,11 @@
       this.window.webContents.send('set-progress', progress);
     });
 
-<<<<<<< HEAD
-    this.window.loadFile(join(__dirname, '../../src/renderer/src/utils/progress.html'));
-=======
     if (is.dev) {
       void this.window.loadFile('src/renderer/progress.html');
     } else {
       void this.window.loadFile(join(__dirname, '../renderer/progress.html'));
     }
->>>>>>> 2640bef1
   }
 
   on(event: 'ready', callback: () => void): void {
