import path from 'path';
import fs from 'fs/promises';

import { EditFormat, FileEdit, McpServerConfig, Mode, OS, ProjectData, ProjectSettings, SettingsData, StartupMode, TodoItem } from '@common/types';
import { normalizeBaseDir } from '@common/utils';
import { BrowserWindow, dialog, ipcMain, shell } from 'electron';

import { McpManager, Agent } from '@/agent';
import { getFilePathSuggestions, isProjectPath, isValidPath, scrapeWeb, getEffectiveEnvironmentVariable } from '@/utils';
import { ModelInfoManager } from '@/models';
import { ProjectManager } from '@/project';
import { getDefaultProjectSettings, Store } from '@/store';
import logger from '@/logger';
import { VersionsManager } from '@/versions';
import { TelemetryManager } from '@/telemetry';
import { DataManager } from '@/data-manager';
import { AIDER_DESK_TMP_DIR, LOGS_DIR } from '@/constants';

export const setupIpcHandlers = (
  mainWindow: BrowserWindow,
  projectManager: ProjectManager,
  store: Store,
  mcpManager: McpManager,
  agent: Agent,
  versionsManager: VersionsManager,
  modelInfoManager: ModelInfoManager,
  telemetryManager: TelemetryManager,
  dataManager: DataManager,
) => {
  ipcMain.handle('load-settings', () => {
    return store.getSettings();
  });

  ipcMain.handle('save-settings', (_, newSettings: SettingsData) => {
    const oldSettings = store.getSettings();
    store.saveSettings(newSettings);

    mcpManager.settingsChanged(oldSettings, newSettings);
    agent.settingsChanged(oldSettings, newSettings);
    projectManager.settingsChanged(oldSettings, newSettings);
    telemetryManager.settingsChanged(oldSettings, newSettings);

    return store.getSettings();
  });

  ipcMain.on('run-prompt', (_, baseDir: string, prompt: string, mode?: Mode) => {
    void projectManager.getProject(baseDir).runPrompt(prompt, mode);
  });

  ipcMain.on('answer-question', (_, baseDir: string, answer: string) => {
    projectManager.getProject(baseDir).answerQuestion(answer);
  });

  ipcMain.on('drop-file', (_, baseDir: string, filePath: string) => {
    void projectManager.getProject(baseDir).dropFile(filePath);
  });

  ipcMain.on('add-file', (_, baseDir: string, filePath: string, readOnly = false) => {
    void projectManager.getProject(baseDir).addFile({ path: filePath, readOnly });
  });

  ipcMain.on('start-project', (_, baseDir: string) => {
    projectManager.startProject(baseDir);
  });

  ipcMain.on('stop-project', async (_, baseDir: string) => {
    await projectManager.closeProject(baseDir);
    store.addRecentProject(baseDir);
  });

  ipcMain.on('restart-project', async (_, baseDir: string, startupMode?: StartupMode) => {
    await projectManager.restartProject(baseDir, startupMode);
  });

  ipcMain.handle('show-open-dialog', async (_, options: Electron.OpenDialogSyncOptions) => {
    return await dialog.showOpenDialog(mainWindow, options);
  });

  ipcMain.handle('load-input-history', async (_, baseDir: string) => {
    return await projectManager.getProject(baseDir).loadInputHistory();
  });

  ipcMain.handle('get-open-projects', async () => {
    return store.getOpenProjects();
  });

  ipcMain.handle('add-open-project', async (_, baseDir: string) => {
    const projects = store.getOpenProjects();
    const existingProject = projects.find((p) => normalizeBaseDir(p.baseDir) === normalizeBaseDir(baseDir));

    if (!existingProject) {
      const newProject: ProjectData = {
        baseDir: baseDir.endsWith('/') ? baseDir.slice(0, -1) : baseDir,
        settings: getDefaultProjectSettings(store, baseDir),
        active: true,
      };
      const updatedProjects = [...projects.map((p) => ({ ...p, active: false })), newProject];
      store.setOpenProjects(updatedProjects);

      telemetryManager.captureProjectOpened(store.getOpenProjects().length);
    }
    return store.getOpenProjects();
  });

  ipcMain.handle('remove-open-project', async (_, baseDir: string) => {
    const projects = store.getOpenProjects();
    const updatedProjects = projects.filter((project) => normalizeBaseDir(project.baseDir) !== normalizeBaseDir(baseDir));

    if (updatedProjects.length > 0) {
      // Set the last project as active if the current active project was removed
      if (!updatedProjects.some((p) => p.active)) {
        updatedProjects[updatedProjects.length - 1].active = true;
      }
    }

    store.setOpenProjects(updatedProjects);

    telemetryManager.captureProjectClosed(store.getOpenProjects().length);

    return updatedProjects;
  });

  ipcMain.handle('set-active-project', async (_, baseDir: string) => {
    const projects = store.getOpenProjects();
    const updatedProjects = projects.map((project) => ({
      ...project,
      active: normalizeBaseDir(project.baseDir) === normalizeBaseDir(baseDir),
    }));

    store.setOpenProjects(updatedProjects);

    void mcpManager.initMcpConnectors(store.getSettings().mcpServers, baseDir);

    return updatedProjects;
  });

  ipcMain.handle('update-open-projects-order', async (_, baseDirs: string[]) => {
    logger.info('IPC Handler: update-open-projects-order', { baseDirs });
    return store.updateOpenProjectsOrder(baseDirs);
  });

  ipcMain.handle('get-recent-projects', async () => {
    return store.getRecentProjects();
  });

  ipcMain.handle('add-recent-project', async (_, baseDir: string) => {
    store.addRecentProject(baseDir);
  });

  ipcMain.handle('remove-recent-project', async (_, baseDir: string) => {
    store.removeRecentProject(baseDir);
  });

  ipcMain.handle('get-project-settings', (_, baseDir: string) => {
    return store.getProjectSettings(baseDir);
  });

  ipcMain.handle('patch-project-settings', async (_, baseDir: string, settings: Partial<ProjectSettings>) => {
    const projectSettings = store.getProjectSettings(baseDir);
    return store.saveProjectSettings(baseDir, {
      ...projectSettings,
      ...settings,
    });
  });

  ipcMain.handle('get-addable-files', async (_, baseDir: string) => {
    return projectManager.getProject(baseDir).getAddableFiles();
  });

  ipcMain.handle('is-project-path', async (_, path: string) => {
    return isProjectPath(path);
  });

  ipcMain.handle('is-valid-path', async (_, baseDir: string, path: string) => {
    return isValidPath(baseDir, path);
  });

  ipcMain.handle('get-file-path-suggestions', async (_, currentPath: string, directoriesOnly = true) => {
    return getFilePathSuggestions(currentPath, directoriesOnly);
  });

  ipcMain.on('update-main-model', (_, baseDir: string, mainModel: string) => {
    const projectSettings = store.getProjectSettings(baseDir);
    const clearWeakModel = projectSettings.weakModel === projectSettings.mainModel;

    projectSettings.mainModel = mainModel;
    if (clearWeakModel) {
      projectSettings.weakModel = null;
    }
    projectSettings.editFormat = null;

    store.saveProjectSettings(baseDir, projectSettings);
    projectManager.getProject(baseDir).updateModels(mainModel, projectSettings?.weakModel || null);
  });

  ipcMain.on('update-weak-model', (_, baseDir: string, weakModel: string) => {
    const projectSettings = store.getProjectSettings(baseDir);
    projectSettings.weakModel = weakModel;
    store.saveProjectSettings(baseDir, projectSettings);

    const project = projectManager.getProject(baseDir);
    project.updateModels(projectSettings.mainModel, weakModel);
  });

  ipcMain.on('update-architect-model', (_, baseDir: string, architectModel: string) => {
    const projectSettings = store.getProjectSettings(baseDir);
    projectSettings.architectModel = architectModel;
    store.saveProjectSettings(baseDir, projectSettings);

    const project = projectManager.getProject(baseDir);
    project.setArchitectModel(architectModel);
  });

  ipcMain.on('update-edit-format', (_, baseDir: string, format: EditFormat) => {
    const projectSettings = store.getProjectSettings(baseDir);
    projectSettings.editFormat = format;
    store.saveProjectSettings(baseDir, projectSettings);
    projectManager.getProject(baseDir).updateModels(projectSettings.mainModel, projectSettings?.weakModel || null, format);
  });

  ipcMain.on('run-command', (_, baseDir: string, command: string) => {
    projectManager.getProject(baseDir).runCommand(command);
  });

  ipcMain.on('interrupt-response', (_, baseDir: string) => {
    projectManager.getProject(baseDir).interruptResponse();
  });

  ipcMain.on('apply-edits', (_, baseDir: string, edits: FileEdit[]) => {
    projectManager.getProject(baseDir).applyEdits(edits);
  });

  ipcMain.on('clear-context', (_, baseDir: string) => {
    projectManager.getProject(baseDir).clearContext(true);
  });

  ipcMain.on('remove-last-message', (_, baseDir: string) => {
    void projectManager.getProject(baseDir).removeLastMessage();
  });

  ipcMain.on('redo-last-user-prompt', (_, baseDir: string, mode: Mode, updatedPrompt?: string) => {
    void projectManager.getProject(baseDir).redoLastUserPrompt(mode, updatedPrompt);
  });

  ipcMain.handle('compact-conversation', async (_event, baseDir, mode: Mode, customInstructions?: string) => {
    const project = projectManager.getProject(baseDir);
    if (project) {
      await project.compactConversation(mode, customInstructions);
    }
  });

  ipcMain.handle('scrape-web', async (_, baseDir: string, url: string, filePath?: string) => {
    const content = await scrapeWeb(url);
    const project = projectManager.getProject(baseDir);

    try {
      // Normalize URL for filename
      let normalizedUrl = url.replace(/^https?:\/\//, '').replace(/[^a-zA-Z0-9_.-]/g, '_');
      // Truncate if too long
      if (normalizedUrl.length > 100) {
        normalizedUrl = normalizedUrl.substring(0, 100);
      }

      let targetFilePath: string;
      if (!filePath) {
        targetFilePath = path.join(baseDir, AIDER_DESK_TMP_DIR, `${normalizedUrl}.md`);
        await fs.mkdir(path.dirname(targetFilePath), { recursive: true });
      } else {
        if (path.isAbsolute(filePath)) {
          targetFilePath = filePath;
        } else {
          targetFilePath = path.join(baseDir, filePath);
        }
        try {
          // Check if path looks like a directory (ends with separator)
          const isLikelyDirectory = !path.extname(targetFilePath);

          if (isLikelyDirectory) {
            await fs.mkdir(targetFilePath, { recursive: true });
            targetFilePath = path.join(targetFilePath, `${normalizedUrl}.md`);
          } else {
            await fs.mkdir(path.dirname(targetFilePath), { recursive: true });
          }
        } catch (error) {
          logger.error(`Error processing provided file path ${filePath}:`, error);
          project.addLogMessage('error', `Failed to process provided file path ${filePath}:\n${error instanceof Error ? error.message : String(error)}`);
          return;
        }
      }

<<<<<<< HEAD
      await project.addFile({ path: tempFilePath, readOnly: true });
      if (filePath) {
        await project.addToInputHistory(`/web ${url} ${filePath}`);
      } else {
        await project.addToInputHistory(`/web ${url}`);
      }
      project.addLogMessage('info', `Web content from ${url} saved to '${path.relative(baseDir, tempFilePath)}' and added to context.`);
=======
      await fs.writeFile(targetFilePath, `Scraped content of ${url}:\n\n${content}`);
      await project.addFile({ path: targetFilePath, readOnly: true });
      project.addLogMessage('info', `Web content from ${url} saved to '${path.relative(baseDir, targetFilePath)}' and added to context.`);
>>>>>>> 2c26acaa
    } catch (error) {
      logger.error(`Error processing scraped web content for ${url}:`, error);
      project.addLogMessage('error', `Failed to save scraped content from ${url}:\n${error instanceof Error ? error.message : String(error)}`);
    }
  });

  ipcMain.handle('save-session', async (_, baseDir: string, name: string) => {
    await projectManager.getProject(baseDir).saveSession(name);
    return true;
  });

  ipcMain.handle('load-session-messages', async (_, baseDir: string, name: string) => {
    return await projectManager.getProject(baseDir).loadSessionMessages(name);
  });

  ipcMain.handle('load-session-files', async (_, baseDir: string, name: string) => {
    return await projectManager.getProject(baseDir).loadSessionFiles(name);
  });

  ipcMain.handle('delete-session', async (_, baseDir: string, name: string) => {
    await projectManager.getProject(baseDir).deleteSession(name);
    return true;
  });

  ipcMain.handle('list-sessions', async (_, baseDir: string) => {
    return await projectManager.getProject(baseDir).listSessions();
  });

  ipcMain.handle('load-mcp-server-tools', async (_, serverName: string, config?: McpServerConfig) => {
    return await mcpManager.getMcpServerTools(serverName, config);
  });

  ipcMain.handle('reload-mcp-servers', async (_, mcpServers: Record<string, McpServerConfig>, force = false) => {
    // Get the currently active project's base directory
    const activeProject = store.getOpenProjects().find((p) => p.active);
    const projectDir = activeProject ? activeProject.baseDir : null;
    await mcpManager.initMcpConnectors(mcpServers, projectDir, force);
  });

  ipcMain.handle('export-session-to-markdown', async (_, baseDir: string) => {
    return await projectManager.getProject(baseDir).exportSessionToMarkdown();
  });

  ipcMain.handle('set-zoom-level', (_, zoomLevel: number) => {
    logger.info(`Setting zoom level to ${zoomLevel}`);
    mainWindow.webContents.setZoomFactor(zoomLevel);
    const currentSettings = store.getSettings();
    store.saveSettings({ ...currentSettings, zoomLevel });
  });

  ipcMain.handle('get-versions', async (_, forceRefresh = false) => {
    return await versionsManager.getVersions(forceRefresh);
  });

  ipcMain.handle('download-latest-aiderdesk', async () => {
    await versionsManager.downloadLatestAiderDesk();
  });

  ipcMain.handle('get-release-notes', () => {
    return store.getReleaseNotes();
  });

  ipcMain.handle('clear-release-notes', () => {
    store.clearReleaseNotes();
  });

  ipcMain.handle('get-os', () => {
    const platform = process.platform;
    if (platform === 'win32') {
      return OS.Windows;
    } else if (platform === 'darwin') {
      return OS.MacOS;
    } else {
      return OS.Linux;
    }
  });

  ipcMain.handle('load-models-info', async () => {
    try {
      return await modelInfoManager.getAllModelsInfo();
    } catch (error) {
      logger.error('Error loading models info:', error);
      return {}; // Return empty object or handle error as appropriate
    }
  });

  ipcMain.handle('init-project-rules-file', async (_, baseDir: string) => {
    return await projectManager.getProject(baseDir).initProjectRulesFile();
  });

  ipcMain.handle('get-todos', async (_, baseDir: string) => {
    return await projectManager.getProject(baseDir).getTodos();
  });

  ipcMain.handle('add-todo', async (_, baseDir: string, name: string) => {
    return await projectManager.getProject(baseDir).addTodo(name);
  });

  ipcMain.handle('update-todo', async (_, baseDir: string, name: string, updates: Partial<TodoItem>) => {
    return await projectManager.getProject(baseDir).updateTodo(name, updates);
  });

  ipcMain.handle('delete-todo', async (_, baseDir: string, name: string) => {
    return await projectManager.getProject(baseDir).deleteTodo(name);
  });

  ipcMain.handle('query-usage-data', async (_, from: string, to: string) => {
    return dataManager.queryUsageData(new Date(from), new Date(to));
  });

  ipcMain.handle('get-effective-environment-variable', (_, key: string, baseDir?: string) => {
    return getEffectiveEnvironmentVariable(key, baseDir, store.getSettings());
  });

  ipcMain.handle('open-logs-directory', async () => {
    try {
      await shell.openPath(LOGS_DIR);
      return true;
    } catch (error) {
      logger.error('Failed to open logs directory:', error);
      return false;
    }
  });

  ipcMain.handle('get-custom-commands', async (_, baseDir: string) => {
    return projectManager.getCustomCommands(baseDir);
  });

  ipcMain.handle('run-custom-command', async (_, baseDir: string, commandName: string, args: string[], mode: Mode) => {
    await projectManager.getProject(baseDir).runCustomCommand(commandName, args, mode);
  });
};<|MERGE_RESOLUTION|>--- conflicted
+++ resolved
@@ -288,19 +288,14 @@
         }
       }
 
-<<<<<<< HEAD
-      await project.addFile({ path: tempFilePath, readOnly: true });
+      await fs.writeFile(targetFilePath, `Scraped content of ${url}:\n\n${content}`);
+      await project.addFile({ path: targetFilePath, readOnly: true });
       if (filePath) {
         await project.addToInputHistory(`/web ${url} ${filePath}`);
       } else {
         await project.addToInputHistory(`/web ${url}`);
       }
-      project.addLogMessage('info', `Web content from ${url} saved to '${path.relative(baseDir, tempFilePath)}' and added to context.`);
-=======
-      await fs.writeFile(targetFilePath, `Scraped content of ${url}:\n\n${content}`);
-      await project.addFile({ path: targetFilePath, readOnly: true });
       project.addLogMessage('info', `Web content from ${url} saved to '${path.relative(baseDir, targetFilePath)}' and added to context.`);
->>>>>>> 2c26acaa
     } catch (error) {
       logger.error(`Error processing scraped web content for ${url}:`, error);
       project.addLogMessage('error', `Failed to save scraped content from ${url}:\n${error instanceof Error ? error.message : String(error)}`);
