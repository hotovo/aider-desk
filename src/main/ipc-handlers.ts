import path from 'path';
import fs from 'fs/promises';

import { EditFormat, FileEdit, McpServerConfig, Mode, OS, ProjectData, ProjectSettings, SettingsData, StartupMode, TodoItem } from '@common/types';
import { normalizeBaseDir } from '@common/utils';
import { BrowserWindow, dialog, ipcMain, shell } from 'electron';
import { AIDER_DESK_PROJECT_TMP_DIR, LOGS_DIR } from 'src/main/constants';

import { McpManager } from './agent/mcp-manager';
import { Agent } from './agent';
import { getFilePathSuggestions, isProjectPath, isValidPath } from './file-system';
import { ModelInfoManager } from './model-info-manager';
import { ProjectManager } from './project-manager';
import { getDefaultProjectSettings, Store } from './store';
import { scrapeWeb } from './web-scrapper';
import logger from './logger';
import { VersionsManager } from './versions-manager';
import { TelemetryManager } from './telemetry-manager';
import { DataManager } from './data-manager';
import { getEffectiveEnvironmentVariable } from './environment';

export const setupIpcHandlers = (
  mainWindow: BrowserWindow,
  projectManager: ProjectManager,
  store: Store,
  mcpManager: McpManager,
  agent: Agent,
  versionsManager: VersionsManager,
  modelInfoManager: ModelInfoManager,
  telemetryManager: TelemetryManager,
  dataManager: DataManager,
) => {
  ipcMain.handle('load-settings', () => {
    return store.getSettings();
  });

  ipcMain.handle('save-settings', (_, newSettings: SettingsData) => {
    const oldSettings = store.getSettings();
    store.saveSettings(newSettings);

    mcpManager.settingsChanged(oldSettings, newSettings);
    agent.settingsChanged(oldSettings, newSettings);
    projectManager.settingsChanged(oldSettings, newSettings);
    telemetryManager.settingsChanged(oldSettings, newSettings);

    return store.getSettings();
  });

  ipcMain.on('run-prompt', (_, baseDir: string, prompt: string, mode?: Mode) => {
    void projectManager.getProject(baseDir).runPrompt(prompt, mode);
  });

  ipcMain.on('answer-question', (_, baseDir: string, answer: string) => {
    projectManager.getProject(baseDir).answerQuestion(answer);
  });

  ipcMain.on('drop-file', (_, baseDir: string, filePath: string) => {
    void projectManager.getProject(baseDir).dropFile(filePath);
  });

  ipcMain.on('add-file', (_, baseDir: string, filePath: string, readOnly = false) => {
    void projectManager.getProject(baseDir).addFile({ path: filePath, readOnly });
  });

  ipcMain.on('start-project', (_, baseDir: string) => {
    projectManager.startProject(baseDir);
  });

  ipcMain.on('stop-project', async (_, baseDir: string) => {
    await projectManager.closeProject(baseDir);
    store.addRecentProject(baseDir);
  });

  ipcMain.on('restart-project', async (_, baseDir: string, startupMode?: StartupMode) => {
    await projectManager.restartProject(baseDir, startupMode);
  });

  ipcMain.handle('show-open-dialog', async (_, options: Electron.OpenDialogSyncOptions) => {
    return await dialog.showOpenDialog(mainWindow, options);
  });

  ipcMain.handle('load-input-history', async (_, baseDir: string) => {
    return await projectManager.getProject(baseDir).loadInputHistory();
  });

  ipcMain.handle('get-open-projects', async () => {
    return store.getOpenProjects();
  });

  ipcMain.handle('add-open-project', async (_, baseDir: string) => {
    const projects = store.getOpenProjects();
    const existingProject = projects.find((p) => normalizeBaseDir(p.baseDir) === normalizeBaseDir(baseDir));

    if (!existingProject) {
      const newProject: ProjectData = {
        baseDir: baseDir.endsWith('/') ? baseDir.slice(0, -1) : baseDir,
        settings: getDefaultProjectSettings(store, baseDir),
        active: true,
      };
      const updatedProjects = [...projects.map((p) => ({ ...p, active: false })), newProject];
      store.setOpenProjects(updatedProjects);

      telemetryManager.captureProjectOpened(store.getOpenProjects().length);
    }
    return store.getOpenProjects();
  });

  ipcMain.handle('remove-open-project', async (_, baseDir: string) => {
    const projects = store.getOpenProjects();
    const updatedProjects = projects.filter((project) => normalizeBaseDir(project.baseDir) !== normalizeBaseDir(baseDir));

    if (updatedProjects.length > 0) {
      // Set the last project as active if the current active project was removed
      if (!updatedProjects.some((p) => p.active)) {
        updatedProjects[updatedProjects.length - 1].active = true;
      }
    }

    store.setOpenProjects(updatedProjects);

    telemetryManager.captureProjectClosed(store.getOpenProjects().length);

    return updatedProjects;
  });

  ipcMain.handle('set-active-project', async (_, baseDir: string) => {
    const projects = store.getOpenProjects();
    const updatedProjects = projects.map((project) => ({
      ...project,
      active: normalizeBaseDir(project.baseDir) === normalizeBaseDir(baseDir),
    }));

    store.setOpenProjects(updatedProjects);

    void mcpManager.initMcpConnectors(store.getSettings().mcpServers, baseDir);

    return updatedProjects;
  });

  ipcMain.handle('update-open-projects-order', async (_, baseDirs: string[]) => {
    logger.info('IPC Handler: update-open-projects-order', { baseDirs });
    return store.updateOpenProjectsOrder(baseDirs);
  });

  ipcMain.handle('get-recent-projects', async () => {
    return store.getRecentProjects();
  });

  ipcMain.handle('add-recent-project', async (_, baseDir: string) => {
    store.addRecentProject(baseDir);
  });

  ipcMain.handle('remove-recent-project', async (_, baseDir: string) => {
    store.removeRecentProject(baseDir);
  });

  ipcMain.handle('get-project-settings', (_, baseDir: string) => {
    return store.getProjectSettings(baseDir);
  });

  ipcMain.handle('patch-project-settings', async (_, baseDir: string, settings: Partial<ProjectSettings>) => {
    const projectSettings = store.getProjectSettings(baseDir);
    return store.saveProjectSettings(baseDir, {
      ...projectSettings,
      ...settings,
    });
  });

  ipcMain.handle('get-addable-files', async (_, baseDir: string) => {
    return projectManager.getProject(baseDir).getAddableFiles();
  });

  ipcMain.handle('is-project-path', async (_, path: string) => {
    return isProjectPath(path);
  });

  ipcMain.handle('is-valid-path', async (_, baseDir: string, path: string) => {
    return isValidPath(baseDir, path);
  });

  ipcMain.handle('get-file-path-suggestions', async (_, currentPath: string, directoriesOnly = true) => {
    return getFilePathSuggestions(currentPath, directoriesOnly);
  });

  ipcMain.on('update-main-model', (_, baseDir: string, mainModel: string) => {
    const projectSettings = store.getProjectSettings(baseDir);
    const clearWeakModel = projectSettings.weakModel === projectSettings.mainModel;

    projectSettings.mainModel = mainModel;
    if (clearWeakModel) {
      projectSettings.weakModel = null;
    }
    projectSettings.editFormat = null;

    store.saveProjectSettings(baseDir, projectSettings);
    projectManager.getProject(baseDir).updateModels(mainModel, projectSettings?.weakModel || null);
  });

  ipcMain.on('update-weak-model', (_, baseDir: string, weakModel: string) => {
    const projectSettings = store.getProjectSettings(baseDir);
    projectSettings.weakModel = weakModel;
    store.saveProjectSettings(baseDir, projectSettings);

    const project = projectManager.getProject(baseDir);
    project.updateModels(projectSettings.mainModel, weakModel);
  });

  ipcMain.on('update-architect-model', (_, baseDir: string, architectModel: string) => {
    const projectSettings = store.getProjectSettings(baseDir);
    projectSettings.architectModel = architectModel;
    store.saveProjectSettings(baseDir, projectSettings);

    const project = projectManager.getProject(baseDir);
    project.setArchitectModel(architectModel);
  });

  ipcMain.on('update-edit-format', (_, baseDir: string, format: EditFormat) => {
    const projectSettings = store.getProjectSettings(baseDir);
    projectSettings.editFormat = format;
    store.saveProjectSettings(baseDir, projectSettings);
    projectManager.getProject(baseDir).updateModels(projectSettings.mainModel, projectSettings?.weakModel || null, format);
  });

  ipcMain.on('run-command', (_, baseDir: string, command: string) => {
    projectManager.getProject(baseDir).runCommand(command);
  });

  ipcMain.on('interrupt-response', (_, baseDir: string) => {
    projectManager.getProject(baseDir).interruptResponse();
  });

  ipcMain.on('apply-edits', (_, baseDir: string, edits: FileEdit[]) => {
    projectManager.getProject(baseDir).applyEdits(edits);
  });

  ipcMain.on('clear-context', (_, baseDir: string) => {
    projectManager.getProject(baseDir).clearContext(true);
  });

  ipcMain.on('remove-last-message', (_, baseDir: string) => {
    void projectManager.getProject(baseDir).removeLastMessage();
  });

  ipcMain.on('redo-last-user-prompt', (_, baseDir: string, mode: Mode, updatedPrompt?: string) => {
    void projectManager.getProject(baseDir).redoLastUserPrompt(mode, updatedPrompt);
  });

  ipcMain.handle('compact-conversation', async (_event, baseDir, mode: Mode, customInstructions?: string) => {
    const project = projectManager.getProject(baseDir);
    if (project) {
      await project.compactConversation(mode, customInstructions);
    }
  });

  ipcMain.handle('scrape-web', async (_, baseDir: string, url: string) => {
    const content = await scrapeWeb(url);
    const project = projectManager.getProject(baseDir);

    try {
      // Normalize URL for filename
      let normalizedUrl = url.replace(/^https?:\/\//, '').replace(/[^a-zA-Z0-9_.-]/g, '_');
      // Truncate if too long
      if (normalizedUrl.length > 100) {
        normalizedUrl = normalizedUrl.substring(0, 100);
      }
      const tempFilePath = path.join(baseDir, AIDER_DESK_PROJECT_TMP_DIR, `${normalizedUrl}.web`);

      await fs.mkdir(path.dirname(tempFilePath), { recursive: true });
      await fs.writeFile(tempFilePath, `Scraped content of ${url}:\n\n${content}`);

      await project.addFile({ path: tempFilePath, readOnly: true });
      project.addLogMessage('info', `Web content from ${url} saved to '${path.relative(baseDir, tempFilePath)}' and added to context.`);
    } catch (error) {
      logger.error(`Error processing scraped web content for ${url}:`, error);
      project.addLogMessage('error', `Failed to save scraped content from ${url}:\n${error instanceof Error ? error.message : String(error)}`);
    }
  });

  ipcMain.handle('save-session', async (_, baseDir: string, name: string) => {
    await projectManager.getProject(baseDir).saveSession(name);
    return true;
  });

  ipcMain.handle('load-session-messages', async (_, baseDir: string, name: string) => {
    return await projectManager.getProject(baseDir).loadSessionMessages(name);
  });

  ipcMain.handle('load-session-files', async (_, baseDir: string, name: string) => {
    return await projectManager.getProject(baseDir).loadSessionFiles(name);
  });

  ipcMain.handle('delete-session', async (_, baseDir: string, name: string) => {
    await projectManager.getProject(baseDir).deleteSession(name);
    return true;
  });

  ipcMain.handle('list-sessions', async (_, baseDir: string) => {
    return await projectManager.getProject(baseDir).listSessions();
  });

  ipcMain.handle('load-mcp-server-tools', async (_, serverName: string, config?: McpServerConfig) => {
    return await mcpManager.getMcpServerTools(serverName, config);
  });

  ipcMain.handle('reload-mcp-servers', async (_, mcpServers: Record<string, McpServerConfig>, force = false) => {
    // Get the currently active project's base directory
    const activeProject = store.getOpenProjects().find((p) => p.active);
    const projectDir = activeProject ? activeProject.baseDir : null;
    await mcpManager.initMcpConnectors(mcpServers, projectDir, force);
  });

  ipcMain.handle('export-session-to-markdown', async (_, baseDir: string) => {
    return await projectManager.getProject(baseDir).exportSessionToMarkdown();
  });

  ipcMain.handle('set-zoom-level', (_, zoomLevel: number) => {
    logger.info(`Setting zoom level to ${zoomLevel}`);
    mainWindow.webContents.setZoomFactor(zoomLevel);
    const currentSettings = store.getSettings();
    store.saveSettings({ ...currentSettings, zoomLevel });
  });

  ipcMain.handle('get-versions', async (_, forceRefresh = false) => {
    return await versionsManager.getVersions(forceRefresh);
  });

  ipcMain.handle('download-latest-aiderdesk', async () => {
    await versionsManager.downloadLatestAiderDesk();
  });

  ipcMain.handle('get-release-notes', () => {
    return store.getReleaseNotes();
  });

  ipcMain.handle('clear-release-notes', () => {
    store.clearReleaseNotes();
  });

  ipcMain.handle('get-os', () => {
    const platform = process.platform;
    if (platform === 'win32') {
      return OS.Windows;
    } else if (platform === 'darwin') {
      return OS.MacOS;
    } else {
      return OS.Linux;
    }
  });

  ipcMain.handle('load-models-info', async () => {
    try {
      return await modelInfoManager.getAllModelsInfo();
    } catch (error) {
      logger.error('Error loading models info:', error);
      return {}; // Return empty object or handle error as appropriate
    }
  });

  ipcMain.handle('init-project-rules-file', async (_, baseDir: string) => {
    return await projectManager.getProject(baseDir).initProjectRulesFile();
  });

  ipcMain.handle('get-todos', async (_, baseDir: string) => {
    return await projectManager.getProject(baseDir).getTodos();
  });

  ipcMain.handle('add-todo', async (_, baseDir: string, name: string) => {
    return await projectManager.getProject(baseDir).addTodo(name);
  });

  ipcMain.handle('update-todo', async (_, baseDir: string, name: string, updates: Partial<TodoItem>) => {
    return await projectManager.getProject(baseDir).updateTodo(name, updates);
  });

  ipcMain.handle('delete-todo', async (_, baseDir: string, name: string) => {
    return await projectManager.getProject(baseDir).deleteTodo(name);
  });

  ipcMain.handle('query-usage-data', async (_, from: string, to: string) => {
    return dataManager.queryUsageData(new Date(from), new Date(to));
  });

<<<<<<< HEAD
  ipcMain.handle('open-logs-directory', async () => {
    try {
      await shell.openPath(LOGS_DIR);
      return true;
    } catch (error) {
      logger.error('Failed to open logs directory:', error);
      return false;
    }
=======
  ipcMain.handle('get-effective-environment-variable', (_, key: string, baseDir?: string) => {
    return getEffectiveEnvironmentVariable(key, baseDir, store.getSettings());
>>>>>>> ae3bfa09
  });
};<|MERGE_RESOLUTION|>--- conflicted
+++ resolved
@@ -380,7 +380,10 @@
     return dataManager.queryUsageData(new Date(from), new Date(to));
   });
 
-<<<<<<< HEAD
+  ipcMain.handle('get-effective-environment-variable', (_, key: string, baseDir?: string) => {
+    return getEffectiveEnvironmentVariable(key, baseDir, store.getSettings());
+  });
+
   ipcMain.handle('open-logs-directory', async () => {
     try {
       await shell.openPath(LOGS_DIR);
@@ -389,9 +392,5 @@
       logger.error('Failed to open logs directory:', error);
       return false;
     }
-=======
-  ipcMain.handle('get-effective-environment-variable', (_, key: string, baseDir?: string) => {
-    return getEffectiveEnvironmentVariable(key, baseDir, store.getSettings());
->>>>>>> ae3bfa09
   });
 };