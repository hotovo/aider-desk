--- conflicted
+++ resolved
@@ -260,14 +260,10 @@
       if (normalizedUrl.length > 100) {
         normalizedUrl = normalizedUrl.substring(0, 100);
       }
-<<<<<<< HEAD
-=======
-      const tempFilePath = path.join(baseDir, AIDER_DESK_TMP_DIR, `${normalizedUrl}.web`);
->>>>>>> 81a0aa04
 
       let targetFilePath: string;
       if (!filePath) {
-        targetFilePath = path.join(baseDir, AIDER_DESK_PROJECT_TMP_DIR, `${normalizedUrl}.md`);
+        targetFilePath = path.join(baseDir, AIDER_DESK_TMP_DIR, `${normalizedUrl}.md`);
         await fs.mkdir(path.dirname(targetFilePath), { recursive: true });
       } else {
         if (path.isAbsolute(filePath)) {
