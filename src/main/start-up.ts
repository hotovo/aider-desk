--- conflicted
+++ resolved
@@ -20,12 +20,9 @@
 
 const execAsync = promisify(exec);
 
-<<<<<<< HEAD
-=======
 /**
  * Checks if uv is available and accessible.
  */
->>>>>>> 584211e4
 const checkUvAvailable = async (): Promise<void> => {
   try {
     const { stdout, stderr } = await execAsync(`"${UV_EXECUTABLE}" --version`, {
@@ -258,10 +255,7 @@
     updateProgress({
       step: 'Checking uv Installation',
       message: 'Verifying uv installation...',
-<<<<<<< HEAD
       progress: 15,
-=======
->>>>>>> 584211e4
     });
 
     logger.info('Checking uv availability');
@@ -270,10 +264,7 @@
     updateProgress({
       step: 'Creating Virtual Environment',
       message: 'Setting up Python virtual environment with uv...',
-<<<<<<< HEAD
       progress: 25,
-=======
->>>>>>> 584211e4
     });
 
     logger.info(`Creating Python virtual environment with in: ${PYTHON_VENV_DIR}`);
