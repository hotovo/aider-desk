<<<<<<< HEAD
import type { ElectronAPI } from '@electron-toolkit/preload';
import type {
  AutocompletionData,
  ContextFilesUpdatedData,
  CustomCommandsUpdatedData,
  InputHistoryData,
  LogData,
  ModelsData,
  ProjectData,
  ProjectSettings,
  QuestionData,
  ResponseChunkData,
  ResponseCompletedData,
  SessionData,
  SettingsData,
  TerminalData,
  TerminalExitData,
  TokensInfoData,
  UserMessageData,
  McpServerConfig,
  McpTool,
  ToolData,
  CommandOutputData,
  Mode,
  VersionsInfo,
  EditFormat,
  OS,
  ModelInfo,
  TodoItem,
  UsageDataRow,
  EnvironmentVariable,
  CustomCommand,
  ThemeName,
  Font,
} from '@common/types';

export interface ApplicationAPI {
  openLogsDirectory: () => Promise<boolean>;
  loadSettings: () => Promise<SettingsData>;
  saveSettings: (settings: SettingsData) => Promise<SettingsData>;
  saveTheme: (theme: ThemeName) => Promise<ThemeName>;
  saveFont: (font: string) => Promise<Font>;
  saveFontSize: (fontSize: number) => Promise<number>;
  startProject: (baseDir: string) => void;
  stopProject: (baseDir: string) => void;
  restartProject: (baseDir: string, startupMode?: StartupMode) => void;
  runPrompt: (baseDir: string, prompt: string, mode?: Mode) => void;
  redoLastUserPrompt: (baseDir: string, mode: Mode, updatedPrompt?: string) => void;
  answerQuestion: (baseDir: string, answer: string) => void;
  loadInputHistory: (baseDir: string) => Promise<string[]>;
  dialog: {
    showOpenDialog: (options: Electron.OpenDialogSyncOptions) => Promise<Electron.OpenDialogReturnValue>;
  };
  getPathForFile: (file: File) => string;
  getOpenProjects: () => Promise<ProjectData[]>;
  addOpenProject: (baseDir: string) => Promise<ProjectData[]>;
  setActiveProject: (baseDir: string) => Promise<ProjectData[]>;
  removeOpenProject: (baseDir: string) => Promise<ProjectData[]>;
  updateOpenProjectsOrder: (baseDirs: string[]) => Promise<ProjectData[]>;
  updateMainModel: (baseDir: string, model: string) => void;
  updateWeakModel: (baseDir: string, model: string) => void;
  updateArchitectModel: (baseDir: string, model: string) => void;
  updateEditFormats: (baseDir: string, editFormats: Record<string, EditFormat>) => void;
  getProjectSettings: (baseDir: string) => Promise<ProjectSettings>;
  patchProjectSettings: (baseDir: string, settings: Partial<ProjectSettings>) => Promise<ProjectSettings>;
  getFilePathSuggestions: (currentPath: string, directoriesOnly?: boolean) => Promise<string[]>;
  getAddableFiles: (baseDir: string) => Promise<string[]>;
  addFile: (baseDir: string, filePath: string, readOnly?: boolean) => void;
  isValidPath: (baseDir: string, path: string) => Promise<boolean>;
  isProjectPath: (path: string) => Promise<boolean>;
  dropFile: (baseDir: string, path: string) => void;
  runCommand: (baseDir: string, command: string) => void;
  pasteImage: (baseDir: string) => void;
  scrapeWeb: (baseDir: string, url: string, filePath?: string) => Promise<string>;
  initProjectRulesFile: (baseDir: string) => Promise<void>;

  // Todo operations
  getTodos: (baseDir: string) => Promise<TodoItem[]>;
  addTodo: (baseDir: string, name: string) => Promise<TodoItem[]>;
  updateTodo: (baseDir: string, name: string, updates: Partial<TodoItem>) => Promise<TodoItem[]>;
  deleteTodo: (baseDir: string, name: string) => Promise<TodoItem[]>;
  clearAllTodos: (baseDir: string) => Promise<TodoItem[]>;

  loadMcpServerTools: (serverName: string, config?: McpServerConfig) => Promise<McpTool[] | null>;
  reloadMcpServers: (mcpServers: Record<string, McpServerConfig>, force = false) => Promise<void>;

  saveSession: (baseDir: string, name: string) => Promise<boolean>;
  deleteSession: (baseDir: string, name: string) => Promise<boolean>;
  loadSessionMessages: (baseDir: string, name: string) => Promise<void>;
  loadSessionFiles: (baseDir: string, name: string) => Promise<void>;
  listSessions: (baseDir: string) => Promise<SessionData[]>;
  exportSessionToMarkdown: (baseDir: string) => Promise<void>;
  getRecentProjects: () => Promise<string[]>;
  addRecentProject: (baseDir: string) => Promise<void>;
  removeRecentProject: (baseDir: string) => Promise<void>;
  interruptResponse: (baseDir: string) => void;
  applyEdits: (baseDir: string, edits: FileEdit[]) => void;
  clearContext: (baseDir: string) => void;
  removeLastMessage: (baseDir: string) => void;
  compactConversation: (baseDir: string, mode: Mode, customInstructions?: string) => void;
  setZoomLevel: (level: number) => Promise<void>;
=======
import { ApplicationAPI } from '@common/api';
>>>>>>> 414596c3

import type { ElectronAPI } from '@electron-toolkit/preload';

declare global {
  interface Window {
    electron: ElectronAPI;
    api: ApplicationAPI;
  }
}<|MERGE_RESOLUTION|>--- conflicted
+++ resolved
@@ -1,108 +1,4 @@
-<<<<<<< HEAD
-import type { ElectronAPI } from '@electron-toolkit/preload';
-import type {
-  AutocompletionData,
-  ContextFilesUpdatedData,
-  CustomCommandsUpdatedData,
-  InputHistoryData,
-  LogData,
-  ModelsData,
-  ProjectData,
-  ProjectSettings,
-  QuestionData,
-  ResponseChunkData,
-  ResponseCompletedData,
-  SessionData,
-  SettingsData,
-  TerminalData,
-  TerminalExitData,
-  TokensInfoData,
-  UserMessageData,
-  McpServerConfig,
-  McpTool,
-  ToolData,
-  CommandOutputData,
-  Mode,
-  VersionsInfo,
-  EditFormat,
-  OS,
-  ModelInfo,
-  TodoItem,
-  UsageDataRow,
-  EnvironmentVariable,
-  CustomCommand,
-  ThemeName,
-  Font,
-} from '@common/types';
-
-export interface ApplicationAPI {
-  openLogsDirectory: () => Promise<boolean>;
-  loadSettings: () => Promise<SettingsData>;
-  saveSettings: (settings: SettingsData) => Promise<SettingsData>;
-  saveTheme: (theme: ThemeName) => Promise<ThemeName>;
-  saveFont: (font: string) => Promise<Font>;
-  saveFontSize: (fontSize: number) => Promise<number>;
-  startProject: (baseDir: string) => void;
-  stopProject: (baseDir: string) => void;
-  restartProject: (baseDir: string, startupMode?: StartupMode) => void;
-  runPrompt: (baseDir: string, prompt: string, mode?: Mode) => void;
-  redoLastUserPrompt: (baseDir: string, mode: Mode, updatedPrompt?: string) => void;
-  answerQuestion: (baseDir: string, answer: string) => void;
-  loadInputHistory: (baseDir: string) => Promise<string[]>;
-  dialog: {
-    showOpenDialog: (options: Electron.OpenDialogSyncOptions) => Promise<Electron.OpenDialogReturnValue>;
-  };
-  getPathForFile: (file: File) => string;
-  getOpenProjects: () => Promise<ProjectData[]>;
-  addOpenProject: (baseDir: string) => Promise<ProjectData[]>;
-  setActiveProject: (baseDir: string) => Promise<ProjectData[]>;
-  removeOpenProject: (baseDir: string) => Promise<ProjectData[]>;
-  updateOpenProjectsOrder: (baseDirs: string[]) => Promise<ProjectData[]>;
-  updateMainModel: (baseDir: string, model: string) => void;
-  updateWeakModel: (baseDir: string, model: string) => void;
-  updateArchitectModel: (baseDir: string, model: string) => void;
-  updateEditFormats: (baseDir: string, editFormats: Record<string, EditFormat>) => void;
-  getProjectSettings: (baseDir: string) => Promise<ProjectSettings>;
-  patchProjectSettings: (baseDir: string, settings: Partial<ProjectSettings>) => Promise<ProjectSettings>;
-  getFilePathSuggestions: (currentPath: string, directoriesOnly?: boolean) => Promise<string[]>;
-  getAddableFiles: (baseDir: string) => Promise<string[]>;
-  addFile: (baseDir: string, filePath: string, readOnly?: boolean) => void;
-  isValidPath: (baseDir: string, path: string) => Promise<boolean>;
-  isProjectPath: (path: string) => Promise<boolean>;
-  dropFile: (baseDir: string, path: string) => void;
-  runCommand: (baseDir: string, command: string) => void;
-  pasteImage: (baseDir: string) => void;
-  scrapeWeb: (baseDir: string, url: string, filePath?: string) => Promise<string>;
-  initProjectRulesFile: (baseDir: string) => Promise<void>;
-
-  // Todo operations
-  getTodos: (baseDir: string) => Promise<TodoItem[]>;
-  addTodo: (baseDir: string, name: string) => Promise<TodoItem[]>;
-  updateTodo: (baseDir: string, name: string, updates: Partial<TodoItem>) => Promise<TodoItem[]>;
-  deleteTodo: (baseDir: string, name: string) => Promise<TodoItem[]>;
-  clearAllTodos: (baseDir: string) => Promise<TodoItem[]>;
-
-  loadMcpServerTools: (serverName: string, config?: McpServerConfig) => Promise<McpTool[] | null>;
-  reloadMcpServers: (mcpServers: Record<string, McpServerConfig>, force = false) => Promise<void>;
-
-  saveSession: (baseDir: string, name: string) => Promise<boolean>;
-  deleteSession: (baseDir: string, name: string) => Promise<boolean>;
-  loadSessionMessages: (baseDir: string, name: string) => Promise<void>;
-  loadSessionFiles: (baseDir: string, name: string) => Promise<void>;
-  listSessions: (baseDir: string) => Promise<SessionData[]>;
-  exportSessionToMarkdown: (baseDir: string) => Promise<void>;
-  getRecentProjects: () => Promise<string[]>;
-  addRecentProject: (baseDir: string) => Promise<void>;
-  removeRecentProject: (baseDir: string) => Promise<void>;
-  interruptResponse: (baseDir: string) => void;
-  applyEdits: (baseDir: string, edits: FileEdit[]) => void;
-  clearContext: (baseDir: string) => void;
-  removeLastMessage: (baseDir: string) => void;
-  compactConversation: (baseDir: string, mode: Mode, customInstructions?: string) => void;
-  setZoomLevel: (level: number) => Promise<void>;
-=======
 import { ApplicationAPI } from '@common/api';
->>>>>>> 414596c3
 
 import type { ElectronAPI } from '@electron-toolkit/preload';
 
