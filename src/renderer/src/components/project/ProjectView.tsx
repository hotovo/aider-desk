import {
  AutocompletionData,
  CommandOutputData,
  InputHistoryData,
  LogData,
  Mode,
  ModelInfo,
  ModelsData,
  ProjectData,
  QuestionData,
  ResponseChunkData,
  ResponseCompletedData,
  TodoItem,
  TokensInfoData,
  ToolData,
  UserMessageData,
} from '@common/types';
import { useTranslation } from 'react-i18next';
import { IpcRendererEvent } from 'electron';
import { useEffect, useMemo, useRef, useState } from 'react';
import { CgSpinner } from 'react-icons/cg';
import { ResizableBox } from 'react-resizable';
import { v4 as uuidv4 } from 'uuid';
import clsx from 'clsx';
import { getActiveAgentProfile } from '@common/utils';
import { TODO_TOOL_CLEAR_ITEMS, TODO_TOOL_GET_ITEMS, TODO_TOOL_GROUP_NAME, TODO_TOOL_SET_ITEMS, TODO_TOOL_UPDATE_ITEM_COMPLETION } from '@common/tools';

import {
  CommandOutputMessage,
  isCommandOutputMessage,
  isLoadingMessage,
  isLogMessage,
  isResponseMessage,
  isToolMessage,
  isUserMessage,
  LoadingMessage,
  LogMessage,
  Message,
  ReflectedMessage,
  ResponseMessage,
  ToolMessage,
  UserMessage,
} from '@/types/message';
import { ContextFiles } from '@/components/ContextFiles';
import { Messages, MessagesRef } from '@/components/message/Messages';
import { useSettings } from '@/context/SettingsContext';
import { useProjectSettings } from '@/context/ProjectSettingsContext';
import { AddFileDialog } from '@/components/project/AddFileDialog';
import { ProjectBar, ProjectTopBarRef } from '@/components/project/ProjectBar';
import { PromptField, PromptFieldRef } from '@/components/PromptField';
import { CostInfo } from '@/components/CostInfo';
import { Button } from '@/components/common/Button';
import { TodoWindow } from '@/components/project/TodoWindow';
import { TerminalView, TerminalViewRef } from '@/components/terminal/TerminalView';
import 'react-resizable/css/styles.css';
import { useSearchText } from '@/hooks/useSearchText';

type AddFileDialogOptions = {
  readOnly: boolean;
};

type Props = {
  project: ProjectData;
  modelsInfo: Record<string, ModelInfo>;
  isActive?: boolean;
};

export const ProjectView = ({ project, modelsInfo, isActive = false }: Props) => {
  const { t } = useTranslation();
  const { settings } = useSettings();
  const { projectSettings, saveProjectSettings } = useProjectSettings();

  const [messages, setMessages] = useState<Message[]>([]);
  const [processing, setProcessing] = useState(false);
  const [addFileDialogOptions, setAddFileDialogOptions] = useState<AddFileDialogOptions | null>(null);
  const [allFiles, setAllFiles] = useState<string[]>([]);
  const [availableModels, setAvailableModels] = useState<string[]>([]);
  const [autocompletionWords, setAutocompletionWords] = useState<string[]>([]);
  const [aiderModelsData, setAiderModelsData] = useState<ModelsData | null>(null);
  const [inputHistory, setInputHistory] = useState<string[]>([]);
  const [loading, setLoading] = useState(true);
  const [aiderTotalCost, setAiderTotalCost] = useState(0);
  const [tokensInfo, setTokensInfo] = useState<TokensInfoData | null>(null);
  const [question, setQuestion] = useState<QuestionData | null>(null);
  const [editingMessageIndex, setEditingMessageIndex] = useState<number | null>(null);
  const [todoItems, setTodoItems] = useState<TodoItem[]>([]);
  const [terminalVisible, setTerminalVisible] = useState(false);

  const processingMessageRef = useRef<ResponseMessage | null>(null);
  const promptFieldRef = useRef<PromptFieldRef>(null);
  const projectTopBarRef = useRef<ProjectTopBarRef>(null);
  const messagesRef = useRef<MessagesRef>(null);
  const terminalViewRef = useRef<TerminalViewRef | null>(null);

  const { renderSearchInput } = useSearchText(messagesRef.current?.container || null, 'absolute top-1 left-1');

  const maxInputTokens = useMemo(() => {
    if (!projectSettings) {
      return 0;
    }
    if (projectSettings.currentMode === 'agent') {
      const activeAgentProfile = getActiveAgentProfile(settings, projectSettings);
      if (activeAgentProfile) {
        const modelParts = activeAgentProfile.model.split('/');

        return modelsInfo[modelParts[modelParts.length - 1]]?.maxInputTokens || 0;
      }
      return 0;
    } else {
      return aiderModelsData?.info?.max_input_tokens ?? 0;
    }
  }, [projectSettings, settings, modelsInfo, aiderModelsData?.info?.max_input_tokens]);

  const todoListVisible = useMemo(() => {
    return projectSettings?.currentMode === 'agent' && getActiveAgentProfile(settings, projectSettings)?.useTodoTools;
  }, [projectSettings, settings]);

  useEffect(() => {
    const handleProjectStarted = () => {
      setLoading(false);
    };
    const projectStartedListenerId = window.api.addProjectStartedListener(project.baseDir, handleProjectStarted);

    // Load existing todos
    const loadTodos = async () => {
      try {
        const todos = await window.api.getTodos(project.baseDir);
        setTodoItems(todos);
      } catch (error) {
        // eslint-disable-next-line no-console
        console.error('Error loading todos:', error);
      }
    };

    window.api.startProject(project.baseDir);
    void loadTodos();

    return () => {
      window.api.removeProjectStartedListener(projectStartedListenerId);
      window.api.stopProject(project.baseDir);
    };
  }, [project.baseDir]);

  useEffect(() => {
    const handleResponseChunk = (_: IpcRendererEvent, { messageId, chunk, reflectedMessage }: ResponseChunkData) => {
      const processingMessage = processingMessageRef.current;
      if (processingMessage && processingMessage.id === messageId) {
        processingMessage.content += chunk;
        setMessages((prevMessages) => prevMessages.map((message) => (message.id === messageId ? processingMessage : message)));
      } else {
        setMessages((prevMessages) => {
          const existingMessageIndex = prevMessages.findIndex((message) => message.id === messageId);
          const newMessages: Message[] = [];

          if (reflectedMessage) {
            const reflected: ReflectedMessage = {
              id: uuidv4(),
              type: 'reflected-message',
              content: reflectedMessage,
              responseMessageId: messageId,
            };

            newMessages.push(reflected);
          }

          if (existingMessageIndex === -1) {
            const newResponseMessage: ResponseMessage = {
              id: messageId,
              type: 'response',
              content: chunk,
              processing: true,
            };
            processingMessageRef.current = newResponseMessage;
            newMessages.push(newResponseMessage);
            setProcessing(true);

            return prevMessages.filter((message) => !isLoadingMessage(message)).concat(...newMessages);
          } else {
            return prevMessages.map((message) => {
              if (message.id === messageId) {
                return {
                  ...message,
                  content: message.content + chunk,
                };
              }
              return message;
            });
          }
        });
      }
    };

    const handleResponseCompleted = (_: IpcRendererEvent, { messageId, usageReport, content, reflectedMessage }: ResponseCompletedData) => {
      const processingMessage = processingMessageRef.current;

      if (content) {
        setMessages((prevMessages) => {
          // If no processing message exists, find the last response message
          const responseMessage = prevMessages.find((message) => message.id === messageId) as ResponseMessage | undefined;
          if (responseMessage) {
            return prevMessages.map((message) =>
              message.id === messageId
                ? {
                    ...responseMessage,
                    content,
                    processing: false,
                    usageReport,
                  }
                : message,
            );
          } else {
            if (reflectedMessage) {
              const reflected: ReflectedMessage = {
                id: uuidv4(),
                type: 'reflected-message',
                content: reflectedMessage,
                responseMessageId: messageId,
              };
              return prevMessages.filter((message) => !isLoadingMessage(message)).concat(reflected);
            }

            // If no response message exists, create a new one
            const newResponseMessage: ResponseMessage = {
              id: messageId,
              type: 'response',
              content,
              processing: false,
              usageReport,
            };
            return prevMessages.filter((message) => !isLoadingMessage(message)).concat(newResponseMessage);
          }
        });
      } else if (processingMessage && processingMessage.id === messageId) {
        processingMessage.processing = false;
        processingMessage.usageReport = usageReport;
        processingMessage.content = content || processingMessage.content;
        setMessages((prevMessages) => prevMessages.map((message) => (message.id === messageId ? processingMessage : message)));
      } else {
        setMessages((prevMessages) => prevMessages.filter((message) => !isLoadingMessage(message)));
      }

      if (usageReport) {
        if (usageReport.aiderTotalCost !== undefined) {
          setAiderTotalCost(usageReport.aiderTotalCost);
        }
      }

      setProcessing(false);
    };

    const handleCommandOutput = (_: IpcRendererEvent, { command, output }: CommandOutputData) => {
      setMessages((prevMessages) => {
        const lastMessage = prevMessages[prevMessages.length - 1];

        if (lastMessage && isCommandOutputMessage(lastMessage) && lastMessage.command === command) {
          const updatedLastMessage: CommandOutputMessage = {
            ...lastMessage,
            content: lastMessage.content + output,
          };
          return prevMessages.slice(0, -1).concat(updatedLastMessage);
        } else {
          const commandOutputMessage: CommandOutputMessage = {
            id: uuidv4(),
            type: 'command-output',
            command,
            content: output,
          };
          return prevMessages.filter((message) => !isLoadingMessage(message)).concat(commandOutputMessage);
        }
      });
    };

    const handleTodoTool = (toolName: string, args: Record<string, unknown> | undefined, response: string | undefined) => {
      try {
        switch (toolName) {
          case TODO_TOOL_SET_ITEMS: {
            if (args?.items && Array.isArray(args.items)) {
              setTodoItems(args.items as TodoItem[]);
            }
            break;
          }
          case TODO_TOOL_GET_ITEMS: {
            if (response) {
              try {
                const parsedResponse = JSON.parse(response);
                if (parsedResponse.items && Array.isArray(parsedResponse.items)) {
                  setTodoItems(parsedResponse.items);
                }
              } catch {
                // If response is not JSON, it might be a message like "No todo items found"
                if (response.includes('No todo items found')) {
                  setTodoItems([]);
                }
              }
            }
            break;
          }
          case TODO_TOOL_UPDATE_ITEM_COMPLETION: {
            if (args?.name && typeof args.completed === 'boolean') {
              setTodoItems((prev) => prev.map((item) => (item.name === args.name ? { ...item, completed: args.completed as boolean } : item)));
            }
            break;
          }
          case TODO_TOOL_CLEAR_ITEMS: {
            setTodoItems([]);
            break;
          }
        }
      } catch (error) {
        // eslint-disable-next-line no-console
        console.error('Error handling TODO tool:', error);
      }
    };

    const handleTool = (_: IpcRendererEvent, { id, serverName, toolName, args, response, usageReport }: ToolData) => {
      if (serverName === TODO_TOOL_GROUP_NAME) {
        handleTodoTool(toolName, args, response);

        if (usageReport?.aiderTotalCost !== undefined) {
          setAiderTotalCost(usageReport.aiderTotalCost);
        }
        return;
      }

      const createNewToolMessage = () => {
        const toolMessage: ToolMessage = {
          id,
          type: 'tool',
          serverName,
          toolName,
          args: args || {},
          content: response || '',
          usageReport,
        };
        return toolMessage;
      };

      setMessages((prevMessages) => {
        const loadingMessages = prevMessages.filter(isLoadingMessage);
        const nonLoadingMessages = prevMessages.filter((message) => !isLoadingMessage(message) && message.id !== id);
        const toolMessageIndex = prevMessages.findIndex((message) => message.id === id);
        const toolMessage = prevMessages[toolMessageIndex];

        if (toolMessage) {
          const updatedMessages = [...prevMessages];
          updatedMessages[toolMessageIndex] = {
            ...createNewToolMessage(),
            ...toolMessage,
            content: response || '',
            usageReport,
          } as ToolMessage;
          return updatedMessages;
        } else {
          return [...nonLoadingMessages, createNewToolMessage(), ...loadingMessages];
        }
      });

      if (usageReport?.aiderTotalCost !== undefined) {
        setAiderTotalCost(usageReport.aiderTotalCost);
      }
    };

    const handleLog = (_: IpcRendererEvent, { level, message, finished }: LogData) => {
      if (level === 'loading') {
        if (finished) {
          setMessages((prevMessages) => prevMessages.filter((message) => !isLoadingMessage(message)));
        } else {
          const loadingMessage: LoadingMessage = {
            id: uuidv4(),
            type: 'loading',
            content: message || t('messages.thinking'),
          };

          setMessages((prevMessages) => {
            const existingLoadingIndex = prevMessages.findIndex(isLoadingMessage);
            if (existingLoadingIndex !== -1) {
              // Update existing loading message
              const updatedMessages = [...prevMessages];
              updatedMessages[existingLoadingIndex] = {
                ...updatedMessages[existingLoadingIndex],
                content: loadingMessage.content,
              };

              return updatedMessages;
            } else {
              // Add new loading message
              return [...prevMessages, loadingMessage];
            }
          });
          setProcessing(true);
        }
      } else {
        const logMessage: LogMessage = {
          id: uuidv4(),
          type: 'log',
          level,
          content: message || '',
        };
        setMessages((prevMessages) => [...prevMessages.filter((message) => !isLoadingMessage(message)), logMessage]);

        if (finished) {
          setProcessing(false);
        }
      }
    };

    const handleUpdateAutocompletion = (_: IpcRendererEvent, { allFiles, models, words }: AutocompletionData) => {
      setAllFiles(allFiles);
      setAvailableModels(models);
      setAutocompletionWords(words);
    };

    const handleUpdateAiderModels = (_: IpcRendererEvent, data: ModelsData) => {
      setAiderModelsData(data);
      setLoading(false);

      if (data.error) {
        const errorMessage: LogMessage = {
          id: uuidv4(),
          type: 'log',
          level: 'error',
          content: data.error,
        };
        setMessages((prevMessages) => [...prevMessages, errorMessage]);
      }
    };

    const handleTokensInfo = (_: IpcRendererEvent, data: TokensInfoData) => {
      setTokensInfo(data);
    };

    const handleQuestion = (_: IpcRendererEvent, data: QuestionData) => {
      setQuestion(data);
    };

    const handleInputHistoryUpdate = (_: IpcRendererEvent, data: InputHistoryData) => {
      setInputHistory(data.messages);
    };

    const handleUserMessage = (_: IpcRendererEvent, data: UserMessageData) => {
      const userMessage: UserMessage = {
        id: uuidv4(),
        type: 'user',
        mode: data.mode || projectSettings?.currentMode || 'code', // Use projectSettings.currentMode as fallback
        content: data.content,
      };

      setMessages((prevMessages) => {
        const loadingMessages = prevMessages.filter(isLoadingMessage);
        const nonLoadingMessages = prevMessages.filter((message) => !isLoadingMessage(message));
        return [...nonLoadingMessages, userMessage, ...loadingMessages];
      });
    };

    const handleClearProject = (_: IpcRendererEvent, messages: boolean, session: boolean) => {
      if (session) {
        clearSession();
      } else if (messages) {
        clearMessages(false);
      }
    };

    const autocompletionListenerId = window.api.addUpdateAutocompletionListener(project.baseDir, handleUpdateAutocompletion);
    const updateAiderModelsListenerId = window.api.addUpdateAiderModelsListener(project.baseDir, handleUpdateAiderModels);
    const commandOutputListenerId = window.api.addCommandOutputListener(project.baseDir, handleCommandOutput);
    const responseChunkListenerId = window.api.addResponseChunkListener(project.baseDir, handleResponseChunk);
    const responseCompletedListenerId = window.api.addResponseCompletedListener(project.baseDir, handleResponseCompleted);
    const logListenerId = window.api.addLogListener(project.baseDir, handleLog);
    const tokensInfoListenerId = window.api.addTokensInfoListener(project.baseDir, handleTokensInfo);
    const questionListenerId = window.api.addAskQuestionListener(project.baseDir, handleQuestion);
    const toolListenerId = window.api.addToolListener(project.baseDir, handleTool);
    const inputHistoryListenerId = window.api.addInputHistoryUpdatedListener(project.baseDir, handleInputHistoryUpdate);
    const userMessageListenerId = window.api.addUserMessageListener(project.baseDir, handleUserMessage);
    const clearProjectListenerId = window.api.addClearProjectListener(project.baseDir, handleClearProject);

    return () => {
      window.api.removeUpdateAutocompletionListener(autocompletionListenerId);
      window.api.removeAiderModelsListener(updateAiderModelsListenerId);
      window.api.removeCommandOutputListener(commandOutputListenerId);
      window.api.removeResponseChunkListener(responseChunkListenerId);
      window.api.removeResponseCompletedListener(responseCompletedListenerId);
      window.api.removeLogListener(logListenerId);
      window.api.removeTokensInfoListener(tokensInfoListenerId);
      window.api.removeAskQuestionListener(questionListenerId);
      window.api.removeToolListener(toolListenerId);
      window.api.removeInputHistoryUpdatedListener(inputHistoryListenerId);
      window.api.removeUserMessageListener(userMessageListenerId);
      window.api.removeClearProjectListener(clearProjectListenerId);
    };
    // eslint-disable-next-line react-hooks/exhaustive-deps
  }, [project.baseDir]);

  const handleAddFiles = (filePaths: string[], readOnly = false) => {
    for (const filePath of filePaths) {
      window.api.addFile(project.baseDir, filePath, readOnly);
    }
    setAddFileDialogOptions(null);
    promptFieldRef.current?.focus();
  };

  const showFileDialog = (readOnly: boolean) => {
    setAddFileDialogOptions({
      readOnly,
    });
  };

  const clearSession = () => {
    setMessages([]);
    setAiderTotalCost(0);
    setProcessing(false);
    setTokensInfo(null);
    setQuestion(null);
    setAiderModelsData(null);
    setEditingMessageIndex(null);
    processingMessageRef.current = null;
  };

  const clearMessages = (clearContext = true) => {
    setMessages([]);
    setProcessing(false);
    processingMessageRef.current = null;

    if (clearContext) {
      window.api.clearContext(project.baseDir);
    }
  };

  const toggleTerminal = () => {
    setTerminalVisible(!terminalVisible);
  };

  const clearLogMessages = () => {
    setMessages((prevMessages) => prevMessages.filter((message) => !isLogMessage(message)));
  };

  const runCommand = (command: string) => {
    window.api.runCommand(project.baseDir, command);
  };

  const runTests = (testCmd?: string) => {
    runCommand(`test ${testCmd || ''}`);
  };

  const answerQuestion = (answer: string) => {
    if (question) {
      window.api.answerQuestion(project.baseDir, answer);
      setQuestion(null);
    }
  };

  const scrapeWeb = async (url: string, filePath?: string) => {
    setProcessing(true);
    const loadingMessage: LoadingMessage = {
      id: uuidv4(),
      type: 'loading',
      content: `Scraping ${url}...`,
    };

    setMessages((prevMessages) => [...prevMessages, loadingMessage]);
    try {
      await window.api.scrapeWeb(project.baseDir, url, filePath);
    } catch (error) {
      if (error instanceof Error) {
        const getMessage = () => {
          if (error.message.includes('Cannot navigate to invalid URL')) {
            return `Invalid URL: ${url}`;
          } else if (error.message.includes('npx playwright install')) {
            return 'Playwright is not installed. Run `npx playwright install` in the terminal to install it and try again.';
          } else {
            return `Error during scraping: ${error.message}`;
          }
        };

        const errorMessage: LogMessage = {
          id: uuidv4(),
          level: 'error',
          type: 'log',
          content: getMessage(),
        };
        setMessages((prevMessages) => [...prevMessages, errorMessage]);
      }
    } finally {
      setMessages((prevMessages) => prevMessages.filter((message) => message !== loadingMessage));
      setProcessing(false);
    }
  };

  const handleInterruptResponse = () => {
    window.api.interruptResponse(project.baseDir);
    const interruptMessage: LogMessage = {
      id: uuidv4(),
      type: 'log',
      level: 'warning',
      content: t('messages.interrupted'),
    };
    setMessages((prevMessages) => [...prevMessages.filter((message) => !isLoadingMessage(message)), interruptMessage]);
    setQuestion(null);
    setProcessing(false);
  };

  const handleModelChange = (modelsData: ModelsData | null) => {
    setAiderModelsData(modelsData);
    promptFieldRef.current?.focus();
  };

  const handleModeChange = (mode: Mode) => {
    void saveProjectSettings({ currentMode: mode });
  };

  const handleRenderMarkdownChanged = (renderMarkdown: boolean) => {
    void saveProjectSettings({ renderMarkdown });
  };

  const runPrompt = (prompt: string) => {
    if (question) {
      setQuestion(null);
    }

    if (!projectSettings) {
      return;
    } // Should not happen if component is rendered

    if (editingMessageIndex !== null) {
      // This submission is an edit of a previous message
      const newMessages = messages.slice(0, editingMessageIndex);
      setEditingMessageIndex(null); // Clear editing state
      setMessages(newMessages);
      window.api.redoLastUserPrompt(project.baseDir, projectSettings.currentMode, prompt);
    } else {
      window.api.runPrompt(project.baseDir, prompt, projectSettings.currentMode);
    }
  };

  const handleEditLastUserMessage = (content?: string) => {
    let contentToEdit = content;
    const messageIndex = messages.findLastIndex(isUserMessage);

    if (messageIndex === -1) {
      // eslint-disable-next-line no-console
      console.warn('No user message found to edit.');
      return;
    }

    if (contentToEdit === undefined) {
      const lastUserMessage = messages[messageIndex];
      contentToEdit = lastUserMessage.content;
    }
    if (contentToEdit === undefined) {
      // eslint-disable-next-line no-console
      console.warn('Could not determine content to edit.');
      return;
    }

    setEditingMessageIndex(messageIndex);
    setTimeout(() => {
      promptFieldRef.current?.setText(contentToEdit);
      promptFieldRef.current?.focus();
    }, 0);
  };

  const restartProject = () => {
    setLoading(true);
    void window.api.restartProject(project.baseDir);
    clearSession();
  };

  const exportMessagesToImage = () => {
    messagesRef.current?.exportToImage();
  };

  const handleRedoLastUserPrompt = () => {
    const lastUserMessageIndex = messages.findLastIndex(isUserMessage);
    if (lastUserMessageIndex === -1) {
      return;
    }

    // Keep messages up to and excluding the one being redone
    const newMessages = messages.slice(0, lastUserMessageIndex);
    setMessages(newMessages);
    if (projectSettings) {
      // Ensure projectSettings is available
      window.api.redoLastUserPrompt(project.baseDir, projectSettings.currentMode);
    }
  };

  const handleRemoveMessage = (messageToRemove: Message) => {
    const isLastMessage = messages[messages.length - 1] === messageToRemove;

    if (isLastMessage && (isToolMessage(messageToRemove) || isUserMessage(messageToRemove) || isResponseMessage(messageToRemove))) {
      window.api.removeLastMessage(project.baseDir);
    }

    setMessages((prevMessages) => prevMessages.filter((msg) => msg.id !== messageToRemove.id));
  };

  const handleAddTodo = async (name: string) => {
    try {
      const updatedTodos = await window.api.addTodo(project.baseDir, name);
      setTodoItems(updatedTodos);
    } catch (error) {
      // eslint-disable-next-line no-console
      console.error('Error adding todo:', error);
    }
  };

  const handleToggleTodo = async (name: string, completed: boolean) => {
    try {
      const updatedTodos = await window.api.updateTodo(project.baseDir, name, {
        completed,
      });
      setTodoItems(updatedTodos);
    } catch (error) {
      // eslint-disable-next-line no-console
      console.error('Error toggling todo:', error);
    }
  };

  const handleUpdateTodo = async (name: string, updates: Partial<TodoItem>) => {
    try {
      const updatedTodos = await window.api.updateTodo(project.baseDir, name, updates);
      setTodoItems(updatedTodos);
    } catch (error) {
      // eslint-disable-next-line no-console
      console.error('Error updating todo:', error);
    }
  };

  const handleDeleteTodo = async (name: string) => {
    try {
      const updatedTodos = await window.api.deleteTodo(project.baseDir, name);
      setTodoItems(updatedTodos);
    } catch (error) {
      // eslint-disable-next-line no-console
      console.error('Error deleting todo:', error);
    }
  };

  const handleClearAllTodos = async () => {
    try {
      const updatedTodos = await window.api.clearAllTodos(project.baseDir);
      setTodoItems(updatedTodos);
    } catch (error) {
      // eslint-disable-next-line no-console
      console.error('Error clearing all todos:', error);
    }
  };

  const handleTerminalViewResize = () => {
    terminalViewRef.current?.resize();
  };

  const handleCopyTerminalOutput = (output: string) => {
    promptFieldRef.current?.appendText(output);
  };

  if (!projectSettings || !settings) {
    return (
      <div className="absolute inset-0 flex flex-col items-center justify-center bg-gradient-to-b from-neutral-950 to-neutral-900 z-10">
        <CgSpinner className="animate-spin w-10 h-10" />
        <div className="mt-2 text-sm text-center text-white">{t('common.loadingProjectSettings')}</div>
      </div>
    );
  }

  return (
    <div className="flex h-full bg-gradient-to-b from-neutral-950 to-neutral-900 relative">
      {loading && (
        <div className="absolute inset-0 flex flex-col items-center justify-center bg-gradient-to-b from-neutral-950 to-neutral-900 z-10">
          <CgSpinner className="animate-spin w-10 h-10" />
          <div className="mt-2 text-sm text-center text-white">{t('common.startingUp')}</div>
        </div>
      )}
      <div className="flex flex-col flex-grow overflow-hidden">
        <ProjectBar
          ref={projectTopBarRef}
          baseDir={project.baseDir}
          modelsData={aiderModelsData}
          allModels={availableModels}
          mode={projectSettings.currentMode}
          renderMarkdown={projectSettings.renderMarkdown}
          onModelsChange={handleModelChange}
          onRenderMarkdownChanged={handleRenderMarkdownChanged}
          onExportSessionToImage={exportMessagesToImage}
          runCommand={runCommand}
        />
        <div className="flex-grow overflow-y-hidden relative flex flex-col">
          {renderSearchInput()}
          {!loading && todoItems.length > 0 && todoListVisible && (
            <TodoWindow
              todos={todoItems}
              onToggleTodo={handleToggleTodo}
              onAddTodo={handleAddTodo}
              onUpdateTodo={handleUpdateTodo}
              onDeleteTodo={handleDeleteTodo}
              onClearAllTodos={handleClearAllTodos}
            />
          )}
          <div className="overflow-hidden flex-grow">
            <Messages
              ref={messagesRef}
              baseDir={project.baseDir}
              messages={messages}
              allFiles={allFiles}
              renderMarkdown={projectSettings.renderMarkdown}
              removeMessage={handleRemoveMessage}
              redoLastUserPrompt={handleRedoLastUserPrompt}
              editLastUserMessage={handleEditLastUserMessage}
            />
          </div>
          <ResizableBox
            className="flex flex-col flex-shrink-0"
            height={terminalVisible ? 200 : 0}
            width={Infinity}
            axis="y"
            resizeHandles={terminalVisible ? ['n'] : []}
            minConstraints={[Infinity, 100]}
            maxConstraints={[Infinity, window.innerHeight / 2]}
            onResize={handleTerminalViewResize}
          >
            <TerminalView
              ref={terminalViewRef}
              baseDir={project.baseDir}
              visible={terminalVisible}
              className="border-t border-neutral-800 flex-grow"
              onVisibilityChange={setTerminalVisible}
              onCopyOutput={handleCopyTerminalOutput}
            />
          </ResizableBox>
        </div>
<<<<<<< HEAD
        <div
          className={clsx('relative bottom-0 w-full p-4 pb-2 flex-shrink-0 flex flex-col border-t border-neutral-800', editingMessageIndex !== null && 'pt-1')}
        >
          {editingMessageIndex !== null && (
            <div className="flex items-center justify-between px-2 py-1 text-xs text-neutral-400 border-b border-neutral-700 mb-2">
              <span>{t('messages.editingLastMessage')}</span>
              <Button
                size="xs"
                variant="text"
                onClick={() => {
                  setEditingMessageIndex(null);
                  promptFieldRef.current?.setText('');
                }}
              >
                {t('messages.cancelEdit')}
              </Button>
            </div>
          )}
          <PromptField
            ref={promptFieldRef}
            baseDir={project.baseDir}
            inputHistory={inputHistory}
            processing={processing}
            mode={projectSettings.currentMode}
            onModeChanged={handleModeChange}
            runPrompt={runPrompt}
            editLastUserMessage={handleEditLastUserMessage}
            isActive={isActive}
            words={autocompletionWords}
            clearMessages={clearMessages}
            scrapeWeb={scrapeWeb}
            showFileDialog={showFileDialog}
            addFiles={handleAddFiles}
            question={question}
            answerQuestion={answerQuestion}
            interruptResponse={handleInterruptResponse}
            runCommand={runCommand}
            runTests={runTests}
            redoLastUserPrompt={handleRedoLastUserPrompt}
            openModelSelector={projectTopBarRef.current?.openMainModelSelector}
            openAgentModelSelector={projectTopBarRef.current?.openAgentModelSelector}
            disabled={!aiderModelsData}
            promptBehavior={settings.promptBehavior}
            clearLogMessages={clearLogMessages}
            messagesRef={messagesRef}
          />
=======
        <div className={clsx('relative w-full flex-shrink-0 flex flex-col border-t border-neutral-800', editingMessageIndex !== null && 'pt-1')}>
          <div className={clsx('p-4 pb-2', editingMessageIndex !== null && 'pt-1')}>
            {editingMessageIndex !== null && (
              <div className="flex items-center justify-between px-2 py-1 text-xs text-neutral-400 border-b border-neutral-700 mb-2">
                <span>{t('messages.editingLastMessage')}</span>
                <Button
                  size="xs"
                  variant="text"
                  onClick={() => {
                    setEditingMessageIndex(null);
                    promptFieldRef.current?.setText('');
                  }}
                >
                  {t('messages.cancelEdit')}
                </Button>
              </div>
            )}
            <PromptField
              ref={promptFieldRef}
              baseDir={project.baseDir}
              inputHistory={inputHistory}
              processing={processing}
              mode={projectSettings.currentMode}
              onModeChanged={handleModeChange}
              runPrompt={runPrompt}
              editLastUserMessage={handleEditLastUserMessage}
              isActive={isActive}
              words={autocompletionWords}
              clearMessages={clearMessages}
              scrapeWeb={scrapeWeb}
              showFileDialog={showFileDialog}
              addFiles={handleAddFiles}
              question={question}
              answerQuestion={answerQuestion}
              interruptResponse={handleInterruptResponse}
              runCommand={runCommand}
              runTests={runTests}
              redoLastUserPrompt={handleRedoLastUserPrompt}
              openModelSelector={projectTopBarRef.current?.openMainModelSelector}
              openAgentModelSelector={projectTopBarRef.current?.openAgentModelSelector}
              disabled={!aiderModelsData}
              promptBehavior={settings.promptBehavior}
              clearLogMessages={clearLogMessages}
              toggleTerminal={toggleTerminal}
              terminalVisible={terminalVisible}
            />
          </div>
>>>>>>> b76b1849
        </div>
      </div>
      <ResizableBox
        width={300}
        height={Infinity}
        minConstraints={[100, Infinity]}
        maxConstraints={[window.innerWidth - 300, Infinity]}
        axis="x"
        resizeHandles={['w']}
        className="border-l border-neutral-800 flex flex-col flex-shrink-0"
      >
        <div className="flex flex-col h-full">
          <div className="flex-grow flex flex-col overflow-y-hidden">
            <ContextFiles
              baseDir={project.baseDir}
              allFiles={allFiles}
              showFileDialog={() =>
                setAddFileDialogOptions({
                  readOnly: false,
                })
              }
            />
          </div>
          <CostInfo
            tokensInfo={tokensInfo}
            aiderTotalCost={aiderTotalCost}
            maxInputTokens={maxInputTokens}
            clearMessages={clearMessages}
            refreshRepoMap={() => runCommand('map-refresh')}
            restartProject={restartProject}
            mode={projectSettings.currentMode}
          />
        </div>
      </ResizableBox>
      {addFileDialogOptions && (
        <AddFileDialog
          baseDir={project.baseDir}
          onClose={() => {
            setAddFileDialogOptions(null);
            promptFieldRef.current?.focus();
          }}
          onAddFiles={handleAddFiles}
          initialReadOnly={addFileDialogOptions.readOnly}
        />
      )}
    </div>
  );
};<|MERGE_RESOLUTION|>--- conflicted
+++ resolved
@@ -827,54 +827,6 @@
             />
           </ResizableBox>
         </div>
-<<<<<<< HEAD
-        <div
-          className={clsx('relative bottom-0 w-full p-4 pb-2 flex-shrink-0 flex flex-col border-t border-neutral-800', editingMessageIndex !== null && 'pt-1')}
-        >
-          {editingMessageIndex !== null && (
-            <div className="flex items-center justify-between px-2 py-1 text-xs text-neutral-400 border-b border-neutral-700 mb-2">
-              <span>{t('messages.editingLastMessage')}</span>
-              <Button
-                size="xs"
-                variant="text"
-                onClick={() => {
-                  setEditingMessageIndex(null);
-                  promptFieldRef.current?.setText('');
-                }}
-              >
-                {t('messages.cancelEdit')}
-              </Button>
-            </div>
-          )}
-          <PromptField
-            ref={promptFieldRef}
-            baseDir={project.baseDir}
-            inputHistory={inputHistory}
-            processing={processing}
-            mode={projectSettings.currentMode}
-            onModeChanged={handleModeChange}
-            runPrompt={runPrompt}
-            editLastUserMessage={handleEditLastUserMessage}
-            isActive={isActive}
-            words={autocompletionWords}
-            clearMessages={clearMessages}
-            scrapeWeb={scrapeWeb}
-            showFileDialog={showFileDialog}
-            addFiles={handleAddFiles}
-            question={question}
-            answerQuestion={answerQuestion}
-            interruptResponse={handleInterruptResponse}
-            runCommand={runCommand}
-            runTests={runTests}
-            redoLastUserPrompt={handleRedoLastUserPrompt}
-            openModelSelector={projectTopBarRef.current?.openMainModelSelector}
-            openAgentModelSelector={projectTopBarRef.current?.openAgentModelSelector}
-            disabled={!aiderModelsData}
-            promptBehavior={settings.promptBehavior}
-            clearLogMessages={clearLogMessages}
-            messagesRef={messagesRef}
-          />
-=======
         <div className={clsx('relative w-full flex-shrink-0 flex flex-col border-t border-neutral-800', editingMessageIndex !== null && 'pt-1')}>
           <div className={clsx('p-4 pb-2', editingMessageIndex !== null && 'pt-1')}>
             {editingMessageIndex !== null && (
@@ -894,6 +846,7 @@
             )}
             <PromptField
               ref={promptFieldRef}
+              messagesRef={messagesRef}
               baseDir={project.baseDir}
               inputHistory={inputHistory}
               processing={processing}
@@ -922,7 +875,6 @@
               terminalVisible={terminalVisible}
             />
           </div>
->>>>>>> b76b1849
         </div>
       </div>
       <ResizableBox
