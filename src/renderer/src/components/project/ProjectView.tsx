import {
  AutocompletionData,
  CommandOutputData,
  EditFormat,
  InputHistoryData,
  LogData,
  Mode,
  ModelInfo,
  ModelsData,
  ProjectData,
  QuestionData,
  ResponseChunkData,
  ResponseCompletedData,
  TodoItem,
  TokensInfoData,
  ToolData,
  UserMessageData,
} from '@common/types';
import { useTranslation } from 'react-i18next';
import { IpcRendererEvent } from 'electron';
import { useEffect, useMemo, useRef, useState } from 'react';
import { CgSpinner } from 'react-icons/cg';
import { ResizableBox } from 'react-resizable';
import { v4 as uuidv4 } from 'uuid';
import clsx from 'clsx';
import { getActiveAgentProfile } from '@common/utils';
import { TODO_TOOL_CLEAR_ITEMS, TODO_TOOL_GET_ITEMS, TODO_TOOL_GROUP_NAME, TODO_TOOL_SET_ITEMS, TODO_TOOL_UPDATE_ITEM_COMPLETION } from '@common/tools';

import {
  CommandOutputMessage,
  isCommandOutputMessage,
  isLoadingMessage,
  isLogMessage,
  isResponseMessage,
  isToolMessage,
  isUserMessage,
  LoadingMessage,
  LogMessage,
  Message,
  ReflectedMessage,
  ResponseMessage,
  ToolMessage,
  UserMessage,
} from '@/types/message';
import { ContextFiles } from '@/components/ContextFiles';
import { Messages, MessagesRef } from '@/components/message/Messages';
import { useSettings } from '@/context/SettingsContext';
import { useProjectSettings } from '@/context/ProjectSettingsContext';
import { AddFileDialog } from '@/components/project/AddFileDialog';
import { ProjectBar, ProjectTopBarRef } from '@/components/project/ProjectBar';
import { PromptField, PromptFieldRef } from '@/components/PromptField';
import { CostInfo } from '@/components/CostInfo';
import { Button } from '@/components/common/Button';
import { TodoWindow } from '@/components/project/TodoWindow';
import { TerminalView, TerminalViewRef } from '@/components/terminal/TerminalView';
import 'react-resizable/css/styles.css';
import { useSearchText } from '@/hooks/useSearchText';

type AddFileDialogOptions = {
  readOnly: boolean;
};

type Props = {
  project: ProjectData;
  modelsInfo: Record<string, ModelInfo>;
  isActive?: boolean;
};

export const ProjectView = ({ project, modelsInfo, isActive = false }: Props) => {
  const { t } = useTranslation();
  const { settings } = useSettings();
  const { projectSettings, saveProjectSettings } = useProjectSettings();

  const [messages, setMessages] = useState<Message[]>([]);
  const [processing, setProcessing] = useState(false);
  const [addFileDialogOptions, setAddFileDialogOptions] = useState<AddFileDialogOptions | null>(null);
  const [allFiles, setAllFiles] = useState<string[]>([]);
  const [availableModels, setAvailableModels] = useState<string[]>([]);
  const [autocompletionWords, setAutocompletionWords] = useState<string[]>([]);
  const [aiderModelsData, setAiderModelsData] = useState<ModelsData | null>(null);
  const [inputHistory, setInputHistory] = useState<string[]>([]);
  const [loading, setLoading] = useState(true);
  const [aiderTotalCost, setAiderTotalCost] = useState(0);
  const [tokensInfo, setTokensInfo] = useState<TokensInfoData | null>(null);
  const [question, setQuestion] = useState<QuestionData | null>(null);
  const [editingMessageIndex, setEditingMessageIndex] = useState<number | null>(null);
  const [todoItems, setTodoItems] = useState<TodoItem[]>([]);
  const [terminalVisible, setTerminalVisible] = useState(false);

  const processingMessageRef = useRef<ResponseMessage | null>(null);
  const promptFieldRef = useRef<PromptFieldRef>(null);
  const projectTopBarRef = useRef<ProjectTopBarRef>(null);
  const messagesRef = useRef<MessagesRef>(null);
<<<<<<< HEAD
  const [modelEditFormats, setModelEditFormats] = useState<Record<string, EditFormat>>(projectSettings?.modelEditFormats || {});

  useEffect(() => {
    setModelEditFormats(projectSettings?.modelEditFormats || {});
  }, [projectSettings?.modelEditFormats]);
=======
  const terminalViewRef = useRef<TerminalViewRef | null>(null);
>>>>>>> d3cf2252

  const { renderSearchInput } = useSearchText(messagesRef.current?.container || null, 'absolute top-1 left-1');

  const maxInputTokens = useMemo(() => {
    if (!projectSettings) {
      return 0;
    }
    if (projectSettings.currentMode === 'agent') {
      const activeAgentProfile = getActiveAgentProfile(settings, projectSettings);
      if (activeAgentProfile) {
        const modelParts = activeAgentProfile.model.split('/');

        return modelsInfo[modelParts[modelParts.length - 1]]?.maxInputTokens || 0;
      }
      return 0;
    } else {
      return aiderModelsData?.info?.max_input_tokens ?? 0;
    }
  }, [projectSettings, settings, modelsInfo, aiderModelsData?.info?.max_input_tokens]);

  const todoListVisible = useMemo(() => {
    return projectSettings?.currentMode === 'agent' && getActiveAgentProfile(settings, projectSettings)?.useTodoTools;
  }, [projectSettings, settings]);

  useEffect(() => {
    const handleProjectStarted = () => {
      setLoading(false);
    };
    const projectStartedListenerId = window.api.addProjectStartedListener(project.baseDir, handleProjectStarted);

    // Load existing todos
    const loadTodos = async () => {
      try {
        const todos = await window.api.getTodos(project.baseDir);
        setTodoItems(todos);
      } catch (error) {
        // eslint-disable-next-line no-console
        console.error('Error loading todos:', error);
      }
    };

    window.api.startProject(project.baseDir);
    void loadTodos();

    return () => {
      window.api.removeProjectStartedListener(projectStartedListenerId);
      window.api.stopProject(project.baseDir);
    };
  }, [project.baseDir]);

  useEffect(() => {
    const handleResponseChunk = (_: IpcRendererEvent, { messageId, chunk, reflectedMessage }: ResponseChunkData) => {
      const processingMessage = processingMessageRef.current;
      if (processingMessage && processingMessage.id === messageId) {
        processingMessage.content += chunk;
        setMessages((prevMessages) => prevMessages.map((message) => (message.id === messageId ? processingMessage : message)));
      } else {
        setMessages((prevMessages) => {
          const existingMessageIndex = prevMessages.findIndex((message) => message.id === messageId);
          const newMessages: Message[] = [];

          if (reflectedMessage) {
            const reflected: ReflectedMessage = {
              id: uuidv4(),
              type: 'reflected-message',
              content: reflectedMessage,
              responseMessageId: messageId,
            };

            newMessages.push(reflected);
          }

          if (existingMessageIndex === -1) {
            const newResponseMessage: ResponseMessage = {
              id: messageId,
              type: 'response',
              content: chunk,
              processing: true,
            };
            processingMessageRef.current = newResponseMessage;
            newMessages.push(newResponseMessage);
            setProcessing(true);

            return prevMessages.filter((message) => !isLoadingMessage(message)).concat(...newMessages);
          } else {
            return prevMessages.map((message) => {
              if (message.id === messageId) {
                return {
                  ...message,
                  content: message.content + chunk,
                };
              }
              return message;
            });
          }
        });
      }
    };

    const handleResponseCompleted = (_: IpcRendererEvent, { messageId, usageReport, content, reflectedMessage }: ResponseCompletedData) => {
      const processingMessage = processingMessageRef.current;

      if (content) {
        setMessages((prevMessages) => {
          // If no processing message exists, find the last response message
          const responseMessage = prevMessages.find((message) => message.id === messageId) as ResponseMessage | undefined;
          if (responseMessage) {
            return prevMessages.map((message) =>
              message.id === messageId
                ? {
                    ...responseMessage,
                    content,
                    processing: false,
                    usageReport,
                  }
                : message,
            );
          } else {
            if (reflectedMessage) {
              const reflected: ReflectedMessage = {
                id: uuidv4(),
                type: 'reflected-message',
                content: reflectedMessage,
                responseMessageId: messageId,
              };
              return prevMessages.filter((message) => !isLoadingMessage(message)).concat(reflected);
            }

            // If no response message exists, create a new one
            const newResponseMessage: ResponseMessage = {
              id: messageId,
              type: 'response',
              content,
              processing: false,
              usageReport,
            };
            return prevMessages.filter((message) => !isLoadingMessage(message)).concat(newResponseMessage);
          }
        });
      } else if (processingMessage && processingMessage.id === messageId) {
        processingMessage.processing = false;
        processingMessage.usageReport = usageReport;
        processingMessage.content = content || processingMessage.content;
        setMessages((prevMessages) => prevMessages.map((message) => (message.id === messageId ? processingMessage : message)));
      } else {
        setMessages((prevMessages) => prevMessages.filter((message) => !isLoadingMessage(message)));
      }

      if (usageReport) {
        if (usageReport.aiderTotalCost !== undefined) {
          setAiderTotalCost(usageReport.aiderTotalCost);
        }
      }

      setProcessing(false);
    };

    const handleCommandOutput = (_: IpcRendererEvent, { command, output }: CommandOutputData) => {
      setMessages((prevMessages) => {
        const lastMessage = prevMessages[prevMessages.length - 1];

        if (lastMessage && isCommandOutputMessage(lastMessage) && lastMessage.command === command) {
          const updatedLastMessage: CommandOutputMessage = {
            ...lastMessage,
            content: lastMessage.content + output,
          };
          return prevMessages.slice(0, -1).concat(updatedLastMessage);
        } else {
          const commandOutputMessage: CommandOutputMessage = {
            id: uuidv4(),
            type: 'command-output',
            command,
            content: output,
          };
          return prevMessages.filter((message) => !isLoadingMessage(message)).concat(commandOutputMessage);
        }
      });
    };

    const handleTodoTool = (toolName: string, args: Record<string, unknown> | undefined, response: string | undefined) => {
      try {
        switch (toolName) {
          case TODO_TOOL_SET_ITEMS: {
            if (args?.items && Array.isArray(args.items)) {
              setTodoItems(args.items as TodoItem[]);
            }
            break;
          }
          case TODO_TOOL_GET_ITEMS: {
            if (response) {
              try {
                const parsedResponse = JSON.parse(response);
                if (parsedResponse.items && Array.isArray(parsedResponse.items)) {
                  setTodoItems(parsedResponse.items);
                }
              } catch {
                // If response is not JSON, it might be a message like "No todo items found"
                if (response.includes('No todo items found')) {
                  setTodoItems([]);
                }
              }
            }
            break;
          }
          case TODO_TOOL_UPDATE_ITEM_COMPLETION: {
            if (args?.name && typeof args.completed === 'boolean') {
              setTodoItems((prev) => prev.map((item) => (item.name === args.name ? { ...item, completed: args.completed as boolean } : item)));
            }
            break;
          }
          case TODO_TOOL_CLEAR_ITEMS: {
            setTodoItems([]);
            break;
          }
        }
      } catch (error) {
        // eslint-disable-next-line no-console
        console.error('Error handling TODO tool:', error);
      }
    };

    const handleTool = (_: IpcRendererEvent, { id, serverName, toolName, args, response, usageReport }: ToolData) => {
      if (serverName === TODO_TOOL_GROUP_NAME) {
        handleTodoTool(toolName, args, response);

        if (usageReport?.aiderTotalCost !== undefined) {
          setAiderTotalCost(usageReport.aiderTotalCost);
        }
        return;
      }

      const createNewToolMessage = () => {
        const toolMessage: ToolMessage = {
          id,
          type: 'tool',
          serverName,
          toolName,
          args: args || {},
          content: response || '',
          usageReport,
        };
        return toolMessage;
      };

      setMessages((prevMessages) => {
        const loadingMessages = prevMessages.filter(isLoadingMessage);
        const nonLoadingMessages = prevMessages.filter((message) => !isLoadingMessage(message) && message.id !== id);
        const toolMessageIndex = prevMessages.findIndex((message) => message.id === id);
        const toolMessage = prevMessages[toolMessageIndex];

        if (toolMessage) {
          const updatedMessages = [...prevMessages];
          updatedMessages[toolMessageIndex] = {
            ...createNewToolMessage(),
            ...toolMessage,
            content: response || '',
            usageReport,
          } as ToolMessage;
          return updatedMessages;
        } else {
          return [...nonLoadingMessages, createNewToolMessage(), ...loadingMessages];
        }
      });

      if (usageReport?.aiderTotalCost !== undefined) {
        setAiderTotalCost(usageReport.aiderTotalCost);
      }
    };

    const handleLog = (_: IpcRendererEvent, { level, message, finished }: LogData) => {
      if (level === 'loading') {
        if (finished) {
          setMessages((prevMessages) => prevMessages.filter((message) => !isLoadingMessage(message)));
        } else {
          const loadingMessage: LoadingMessage = {
            id: uuidv4(),
            type: 'loading',
            content: message || t('messages.thinking'),
          };

          setMessages((prevMessages) => {
            const existingLoadingIndex = prevMessages.findIndex(isLoadingMessage);
            if (existingLoadingIndex !== -1) {
              // Update existing loading message
              const updatedMessages = [...prevMessages];
              updatedMessages[existingLoadingIndex] = {
                ...updatedMessages[existingLoadingIndex],
                content: loadingMessage.content,
              };

              return updatedMessages;
            } else {
              // Add new loading message
              return [...prevMessages, loadingMessage];
            }
          });
          setProcessing(true);
        }
      } else {
        const logMessage: LogMessage = {
          id: uuidv4(),
          type: 'log',
          level,
          content: message || '',
        };
        setMessages((prevMessages) => [...prevMessages.filter((message) => !isLoadingMessage(message)), logMessage]);

        if (finished) {
          setProcessing(false);
        }
      }
    };

    const handleUpdateAutocompletion = (_: IpcRendererEvent, { allFiles, models, words }: AutocompletionData) => {
      setAllFiles(allFiles);
      setAvailableModels(models);
      setAutocompletionWords(words);
    };

    const handleUpdateAiderModels = (_: IpcRendererEvent, data: ModelsData) => {
      setAiderModelsData(data);
      setLoading(false);

      if (data.error) {
        const errorMessage: LogMessage = {
          id: uuidv4(),
          type: 'log',
          level: 'error',
          content: data.error,
        };
        setMessages((prevMessages) => [...prevMessages, errorMessage]);
      }
    };

    const handleTokensInfo = (_: IpcRendererEvent, data: TokensInfoData) => {
      setTokensInfo(data);
    };

    const handleQuestion = (_: IpcRendererEvent, data: QuestionData) => {
      setQuestion(data);
    };

    const handleInputHistoryUpdate = (_: IpcRendererEvent, data: InputHistoryData) => {
      setInputHistory(data.messages);
    };

    const handleUserMessage = (_: IpcRendererEvent, data: UserMessageData) => {
      const userMessage: UserMessage = {
        id: uuidv4(),
        type: 'user',
        mode: data.mode || projectSettings?.currentMode || 'code', // Use projectSettings.currentMode as fallback
        content: data.content,
      };

      setMessages((prevMessages) => {
        const loadingMessages = prevMessages.filter(isLoadingMessage);
        const nonLoadingMessages = prevMessages.filter((message) => !isLoadingMessage(message));
        return [...nonLoadingMessages, userMessage, ...loadingMessages];
      });
    };

    const handleClearProject = (_: IpcRendererEvent, messages: boolean, session: boolean) => {
      if (session) {
        clearSession();
      } else if (messages) {
        clearMessages(false);
      }
    };

    const autocompletionListenerId = window.api.addUpdateAutocompletionListener(project.baseDir, handleUpdateAutocompletion);
    const updateAiderModelsListenerId = window.api.addUpdateAiderModelsListener(project.baseDir, handleUpdateAiderModels);
    const commandOutputListenerId = window.api.addCommandOutputListener(project.baseDir, handleCommandOutput);
    const responseChunkListenerId = window.api.addResponseChunkListener(project.baseDir, handleResponseChunk);
    const responseCompletedListenerId = window.api.addResponseCompletedListener(project.baseDir, handleResponseCompleted);
    const logListenerId = window.api.addLogListener(project.baseDir, handleLog);
    const tokensInfoListenerId = window.api.addTokensInfoListener(project.baseDir, handleTokensInfo);
    const questionListenerId = window.api.addAskQuestionListener(project.baseDir, handleQuestion);
    const toolListenerId = window.api.addToolListener(project.baseDir, handleTool);
    const inputHistoryListenerId = window.api.addInputHistoryUpdatedListener(project.baseDir, handleInputHistoryUpdate);
    const userMessageListenerId = window.api.addUserMessageListener(project.baseDir, handleUserMessage);
    const clearProjectListenerId = window.api.addClearProjectListener(project.baseDir, handleClearProject);

    return () => {
      window.api.removeUpdateAutocompletionListener(autocompletionListenerId);
      window.api.removeAiderModelsListener(updateAiderModelsListenerId);
      window.api.removeCommandOutputListener(commandOutputListenerId);
      window.api.removeResponseChunkListener(responseChunkListenerId);
      window.api.removeResponseCompletedListener(responseCompletedListenerId);
      window.api.removeLogListener(logListenerId);
      window.api.removeTokensInfoListener(tokensInfoListenerId);
      window.api.removeAskQuestionListener(questionListenerId);
      window.api.removeToolListener(toolListenerId);
      window.api.removeInputHistoryUpdatedListener(inputHistoryListenerId);
      window.api.removeUserMessageListener(userMessageListenerId);
      window.api.removeClearProjectListener(clearProjectListenerId);
    };
    // eslint-disable-next-line react-hooks/exhaustive-deps
  }, [project.baseDir]);

  const handleAddFiles = (filePaths: string[], readOnly = false) => {
    for (const filePath of filePaths) {
      window.api.addFile(project.baseDir, filePath, readOnly);
    }
    setAddFileDialogOptions(null);
    promptFieldRef.current?.focus();
  };

  const showFileDialog = (readOnly: boolean) => {
    setAddFileDialogOptions({
      readOnly,
    });
  };

  const clearSession = () => {
    setMessages([]);
    setAiderTotalCost(0);
    setProcessing(false);
    setTokensInfo(null);
    setQuestion(null);
    setAiderModelsData(null);
    setEditingMessageIndex(null);
    processingMessageRef.current = null;
  };

  const clearMessages = (clearContext = true) => {
    setMessages([]);
    setProcessing(false);
    processingMessageRef.current = null;

    if (clearContext) {
      window.api.clearContext(project.baseDir);
    }
  };

  const toggleTerminal = () => {
    setTerminalVisible(!terminalVisible);
  };

  const clearLogMessages = () => {
    setMessages((prevMessages) => prevMessages.filter((message) => !isLogMessage(message)));
  };

  const runCommand = (command: string) => {
    window.api.runCommand(project.baseDir, command);
  };

  const runTests = (testCmd?: string) => {
    runCommand(`test ${testCmd || ''}`);
  };

  const answerQuestion = (answer: string) => {
    if (question) {
      window.api.answerQuestion(project.baseDir, answer);
      setQuestion(null);
    }
  };

  const scrapeWeb = async (url: string, filePath?: string) => {
    setProcessing(true);
    const loadingMessage: LoadingMessage = {
      id: uuidv4(),
      type: 'loading',
      content: `Scraping ${url}...`,
    };

    setMessages((prevMessages) => [...prevMessages, loadingMessage]);
    try {
      await window.api.scrapeWeb(project.baseDir, url, filePath);
    } catch (error) {
      if (error instanceof Error) {
        const getMessage = () => {
          if (error.message.includes('Cannot navigate to invalid URL')) {
            return `Invalid URL: ${url}`;
          } else if (error.message.includes('npx playwright install')) {
            return 'Playwright is not installed. Run `npx playwright install` in the terminal to install it and try again.';
          } else {
            return `Error during scraping: ${error.message}`;
          }
        };

        const errorMessage: LogMessage = {
          id: uuidv4(),
          level: 'error',
          type: 'log',
          content: getMessage(),
        };
        setMessages((prevMessages) => [...prevMessages, errorMessage]);
      }
    } finally {
      setMessages((prevMessages) => prevMessages.filter((message) => message !== loadingMessage));
      setProcessing(false);
    }
  };

  const handleInterruptResponse = () => {
    window.api.interruptResponse(project.baseDir);
    const interruptMessage: LogMessage = {
      id: uuidv4(),
      type: 'log',
      level: 'warning',
      content: t('messages.interrupted'),
    };
    setMessages((prevMessages) => [...prevMessages.filter((message) => !isLoadingMessage(message)), interruptMessage]);
    setQuestion(null);
    setProcessing(false);
  };

  const handleModelChange = (modelsData: ModelsData | null) => {
    setAiderModelsData(modelsData);
    promptFieldRef.current?.focus();
  };

  const handleModeChange = (mode: Mode) => {
    void saveProjectSettings({ currentMode: mode });
  };

  const handleRenderMarkdownChanged = (renderMarkdown: boolean) => {
    void saveProjectSettings({ renderMarkdown });
  };

  const runPrompt = (prompt: string) => {
    if (question) {
      setQuestion(null);
    }

    if (!projectSettings) {
      return;
    } // Should not happen if component is rendered

    if (editingMessageIndex !== null) {
      // This submission is an edit of a previous message
      const newMessages = messages.slice(0, editingMessageIndex);
      setEditingMessageIndex(null); // Clear editing state
      setMessages(newMessages);
      window.api.redoLastUserPrompt(project.baseDir, projectSettings.currentMode, prompt);
    } else {
      window.api.runPrompt(project.baseDir, prompt, projectSettings.currentMode);
    }
  };

  const handleEditLastUserMessage = (content?: string) => {
    let contentToEdit = content;
    const messageIndex = messages.findLastIndex(isUserMessage);

    if (messageIndex === -1) {
      // eslint-disable-next-line no-console
      console.warn('No user message found to edit.');
      return;
    }

    if (contentToEdit === undefined) {
      const lastUserMessage = messages[messageIndex];
      contentToEdit = lastUserMessage.content;
    }
    if (contentToEdit === undefined) {
      // eslint-disable-next-line no-console
      console.warn('Could not determine content to edit.');
      return;
    }

    setEditingMessageIndex(messageIndex);
    setTimeout(() => {
      promptFieldRef.current?.setText(contentToEdit);
      promptFieldRef.current?.focus();
    }, 0);
  };

  const restartProject = () => {
    setLoading(true);
    void window.api.restartProject(project.baseDir);
    clearSession();
  };

  const exportMessagesToImage = () => {
    messagesRef.current?.exportToImage();
  };

  const handleRedoLastUserPrompt = () => {
    const lastUserMessageIndex = messages.findLastIndex(isUserMessage);
    if (lastUserMessageIndex === -1) {
      return;
    }

    // Keep messages up to and excluding the one being redone
    const newMessages = messages.slice(0, lastUserMessageIndex);
    setMessages(newMessages);
    if (projectSettings) {
      // Ensure projectSettings is available
      window.api.redoLastUserPrompt(project.baseDir, projectSettings.currentMode);
    }
  };

  const handleRemoveMessage = (messageToRemove: Message) => {
    const isLastMessage = messages[messages.length - 1] === messageToRemove;

    if (isLastMessage && (isToolMessage(messageToRemove) || isUserMessage(messageToRemove) || isResponseMessage(messageToRemove))) {
      window.api.removeLastMessage(project.baseDir);
    }

    setMessages((prevMessages) => prevMessages.filter((msg) => msg.id !== messageToRemove.id));
  };

  const handleAddTodo = async (name: string) => {
    try {
      const updatedTodos = await window.api.addTodo(project.baseDir, name);
      setTodoItems(updatedTodos);
    } catch (error) {
      // eslint-disable-next-line no-console
      console.error('Error adding todo:', error);
    }
  };

  const handleToggleTodo = async (name: string, completed: boolean) => {
    try {
      const updatedTodos = await window.api.updateTodo(project.baseDir, name, {
        completed,
      });
      setTodoItems(updatedTodos);
    } catch (error) {
      // eslint-disable-next-line no-console
      console.error('Error toggling todo:', error);
    }
  };

  const handleUpdateTodo = async (name: string, updates: Partial<TodoItem>) => {
    try {
      const updatedTodos = await window.api.updateTodo(project.baseDir, name, updates);
      setTodoItems(updatedTodos);
    } catch (error) {
      // eslint-disable-next-line no-console
      console.error('Error updating todo:', error);
    }
  };

  const handleDeleteTodo = async (name: string) => {
    try {
      const updatedTodos = await window.api.deleteTodo(project.baseDir, name);
      setTodoItems(updatedTodos);
    } catch (error) {
      // eslint-disable-next-line no-console
      console.error('Error deleting todo:', error);
    }
  };

  const handleClearAllTodos = async () => {
    try {
      const updatedTodos = await window.api.clearAllTodos(project.baseDir);
      setTodoItems(updatedTodos);
    } catch (error) {
      // eslint-disable-next-line no-console
      console.error('Error clearing all todos:', error);
    }
  };

  const handleTerminalViewResize = () => {
    terminalViewRef.current?.resize();
  };

  const handleCopyTerminalOutput = (output: string) => {
    promptFieldRef.current?.appendText(output);
  };

  if (!projectSettings || !settings) {
    return (
      <div className="absolute inset-0 flex flex-col items-center justify-center bg-gradient-to-b from-neutral-950 to-neutral-900 z-10">
        <CgSpinner className="animate-spin w-10 h-10" />
        <div className="mt-2 text-sm text-center text-white">{t('common.loadingProjectSettings')}</div>
      </div>
    );
  }

  return (
    <div className="flex h-full bg-gradient-to-b from-neutral-950 to-neutral-900 relative">
      {loading && (
        <div className="absolute inset-0 flex flex-col items-center justify-center bg-gradient-to-b from-neutral-950 to-neutral-900 z-10">
          <CgSpinner className="animate-spin w-10 h-10" />
          <div className="mt-2 text-sm text-center text-white">{t('common.startingUp')}</div>
        </div>
      )}
      <div className="flex flex-col flex-grow overflow-hidden">
        <ProjectBar
          ref={projectTopBarRef}
          baseDir={project.baseDir}
          modelsData={aiderModelsData}
          modelEditFormats={modelEditFormats}
          allModels={availableModels}
          mode={projectSettings.currentMode}
          renderMarkdown={projectSettings.renderMarkdown}
          onModelsChange={handleModelChange}
          onRenderMarkdownChanged={handleRenderMarkdownChanged}
          onExportSessionToImage={exportMessagesToImage}
          runCommand={runCommand}
        />
        <div className="flex-grow overflow-y-hidden relative flex flex-col">
          {renderSearchInput()}
          {!loading && todoItems.length > 0 && todoListVisible && (
            <TodoWindow
              todos={todoItems}
              onToggleTodo={handleToggleTodo}
              onAddTodo={handleAddTodo}
              onUpdateTodo={handleUpdateTodo}
              onDeleteTodo={handleDeleteTodo}
              onClearAllTodos={handleClearAllTodos}
            />
          )}
          <div className="overflow-hidden flex-grow">
            <Messages
              ref={messagesRef}
              baseDir={project.baseDir}
              messages={messages}
              allFiles={allFiles}
              renderMarkdown={projectSettings.renderMarkdown}
              removeMessage={handleRemoveMessage}
              redoLastUserPrompt={handleRedoLastUserPrompt}
              editLastUserMessage={handleEditLastUserMessage}
            />
          </div>
          <ResizableBox
            className="flex flex-col flex-shrink-0"
            height={terminalVisible ? 200 : 0}
            width={Infinity}
            axis="y"
            resizeHandles={terminalVisible ? ['n'] : []}
            minConstraints={[Infinity, 100]}
            maxConstraints={[Infinity, window.innerHeight / 2]}
            onResize={handleTerminalViewResize}
          >
            <TerminalView
              ref={terminalViewRef}
              baseDir={project.baseDir}
              visible={terminalVisible}
              className="border-t border-neutral-800 flex-grow"
              onVisibilityChange={setTerminalVisible}
              onCopyOutput={handleCopyTerminalOutput}
            />
          </ResizableBox>
        </div>
        <div className={clsx('relative w-full flex-shrink-0 flex flex-col border-t border-neutral-800', editingMessageIndex !== null && 'pt-1')}>
          <div className={clsx('p-4 pb-2', editingMessageIndex !== null && 'pt-1')}>
            {editingMessageIndex !== null && (
              <div className="flex items-center justify-between px-2 py-1 text-xs text-neutral-400 border-b border-neutral-700 mb-2">
                <span>{t('messages.editingLastMessage')}</span>
                <Button
                  size="xs"
                  variant="text"
                  onClick={() => {
                    setEditingMessageIndex(null);
                    promptFieldRef.current?.setText('');
                  }}
                >
                  {t('messages.cancelEdit')}
                </Button>
              </div>
            )}
            <PromptField
              ref={promptFieldRef}
              baseDir={project.baseDir}
              inputHistory={inputHistory}
              processing={processing}
              mode={projectSettings.currentMode}
              onModeChanged={handleModeChange}
              runPrompt={runPrompt}
              editLastUserMessage={handleEditLastUserMessage}
              isActive={isActive}
              words={autocompletionWords}
              clearMessages={clearMessages}
              scrapeWeb={scrapeWeb}
              showFileDialog={showFileDialog}
              addFiles={handleAddFiles}
              question={question}
              answerQuestion={answerQuestion}
              interruptResponse={handleInterruptResponse}
              runCommand={runCommand}
              runTests={runTests}
              redoLastUserPrompt={handleRedoLastUserPrompt}
              openModelSelector={projectTopBarRef.current?.openMainModelSelector}
              openAgentModelSelector={projectTopBarRef.current?.openAgentModelSelector}
              disabled={!aiderModelsData}
              promptBehavior={settings.promptBehavior}
              clearLogMessages={clearLogMessages}
              toggleTerminal={toggleTerminal}
              terminalVisible={terminalVisible}
              scrollToBottom={messagesRef.current?.scrollToBottom}
            />
          </div>
        </div>
      </div>
      <ResizableBox
        width={300}
        height={Infinity}
        minConstraints={[100, Infinity]}
        maxConstraints={[window.innerWidth - 300, Infinity]}
        axis="x"
        resizeHandles={['w']}
        className="border-l border-neutral-800 flex flex-col flex-shrink-0"
      >
        <div className="flex flex-col h-full">
          <div className="flex-grow flex flex-col overflow-y-hidden">
            <ContextFiles
              baseDir={project.baseDir}
              allFiles={allFiles}
              showFileDialog={() =>
                setAddFileDialogOptions({
                  readOnly: false,
                })
              }
            />
          </div>
          <CostInfo
            tokensInfo={tokensInfo}
            aiderTotalCost={aiderTotalCost}
            maxInputTokens={maxInputTokens}
            clearMessages={clearMessages}
            refreshRepoMap={() => runCommand('map-refresh')}
            restartProject={restartProject}
            mode={projectSettings.currentMode}
          />
        </div>
      </ResizableBox>
      {addFileDialogOptions && (
        <AddFileDialog
          baseDir={project.baseDir}
          onClose={() => {
            setAddFileDialogOptions(null);
            promptFieldRef.current?.focus();
          }}
          onAddFiles={handleAddFiles}
          initialReadOnly={addFileDialogOptions.readOnly}
        />
      )}
    </div>
  );
};<|MERGE_RESOLUTION|>--- conflicted
+++ resolved
@@ -91,15 +91,12 @@
   const promptFieldRef = useRef<PromptFieldRef>(null);
   const projectTopBarRef = useRef<ProjectTopBarRef>(null);
   const messagesRef = useRef<MessagesRef>(null);
-<<<<<<< HEAD
+  const terminalViewRef = useRef<TerminalViewRef | null>(null);
   const [modelEditFormats, setModelEditFormats] = useState<Record<string, EditFormat>>(projectSettings?.modelEditFormats || {});
 
   useEffect(() => {
     setModelEditFormats(projectSettings?.modelEditFormats || {});
   }, [projectSettings?.modelEditFormats]);
-=======
-  const terminalViewRef = useRef<TerminalViewRef | null>(null);
->>>>>>> d3cf2252
 
   const { renderSearchInput } = useSearchText(messagesRef.current?.container || null, 'absolute top-1 left-1');
 
