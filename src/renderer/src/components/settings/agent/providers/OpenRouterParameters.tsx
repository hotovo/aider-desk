import { ChangeEvent, ReactNode } from 'react';
import { useTranslation } from 'react-i18next';
import { OpenRouterProvider } from '@common/agent';

import { ProviderModels } from './ProviderModels';

import { Input } from '@/components/common/Input';
import { useEffectiveEnvironmentVariable } from '@/hooks/useEffectiveEnvironmentVariable';
<<<<<<< HEAD
import { Accordion } from '@/components/common/Accordion';
import { AdvancedSettings } from '@/components/settings/AdvancedSettings';
=======
import { useOpenRouterModels } from '@/hooks/useOpenRouterModels';
>>>>>>> 07fb10ed

type Props = {
  provider: OpenRouterProvider;
  onChange: (updated: OpenRouterProvider) => void;
};

export const OpenRouterParameters = ({ provider, onChange }: Props) => {
  const { t } = useTranslation();

  const apiKey = provider.apiKey || '';
  const models = provider.models || [];

  const { environmentVariable: openRouterApiKeyEnv } = useEffectiveEnvironmentVariable('OPENROUTER_API_KEY');

  // Use the effective API key (from provider or environment)
  const effectiveApiKey = apiKey || openRouterApiKeyEnv?.value || '';
  const availableModels = useOpenRouterModels(effectiveApiKey);

  const handleApiKeyChange = (e: ChangeEvent<HTMLInputElement>) => {
    onChange({ ...provider, apiKey: e.target.value });
  };

  const handleModelsChange = (updatedModels: string[]) => {
    onChange({ ...provider, models: updatedModels });
  };

  const renderSectionAccordion = (title: ReactNode, children: ReactNode, open?: boolean, setOpen?: (open: boolean) => void) => (
    <Accordion
      title={<div className="flex-1 text-left text-sm font-medium px-2">{title}</div>}
      chevronPosition="right"
      className="mb-2 border rounded-md border-neutral-700"
      isOpen={open}
      onOpenChange={setOpen}
    >
      <div className="p-4 pt-2">{children}</div>
    </Accordion>
  );

  return (
    <div className="space-y-2">
      <div className="!mt-0 !mb-5">
        <a href="https://openrouter.ai/keys" target="_blank" rel="noopener noreferrer" className="text-sm text-blue-500 hover:underline">
          Get OpenRouter API key
        </a>
      </div>
      {renderSectionAccordion(
        t('onboarding.providers.advancedSettings'),
        <div className="space-y-2">
          <AdvancedSettings provider={provider} onChange={onChange} />
        </div>,
      )}
      <Input
        label={t('openRouter.apiKey')}
        type="password"
        value={apiKey}
        onChange={handleApiKeyChange}
        placeholder={
          openRouterApiKeyEnv
            ? t('settings.agent.envVarFoundPlaceholder', { source: openRouterApiKeyEnv.source })
            : t('settings.agent.envVarPlaceholder', { envVar: 'OPENROUTER_API_KEY' })
        }
      />
      <ProviderModels models={models} onChange={handleModelsChange} availableModels={availableModels} />
    </div>
  );
};<|MERGE_RESOLUTION|>--- conflicted
+++ resolved
@@ -6,12 +6,9 @@
 
 import { Input } from '@/components/common/Input';
 import { useEffectiveEnvironmentVariable } from '@/hooks/useEffectiveEnvironmentVariable';
-<<<<<<< HEAD
+import { useOpenRouterModels } from '@/hooks/useOpenRouterModels';
 import { Accordion } from '@/components/common/Accordion';
 import { AdvancedSettings } from '@/components/settings/AdvancedSettings';
-=======
-import { useOpenRouterModels } from '@/hooks/useOpenRouterModels';
->>>>>>> 07fb10ed
 
 type Props = {
   provider: OpenRouterProvider;
