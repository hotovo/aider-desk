import { ReactNode, useRef, useState, useEffect } from 'react';
import { createPortal } from 'react-dom';
import { HiChevronUpDown, HiCheck } from 'react-icons/hi2';
import { useTranslation } from 'react-i18next';

import { useClickOutside } from '@/hooks/useClickOutside';

export type Option = {
  label: ReactNode;
  value: string;
};

type Props = {
  label?: ReactNode;
  options?: Option[];
  value?: string;
  onChange?: (value: string) => void;
  className?: string;
  size?: 'sm' | 'md' | 'lg';
};

export const Select = ({ label, className = '', options = [], value, onChange, size = 'md' }: Props) => {
  const [isOpen, setIsOpen] = useState(false);
  const [highlightedIndex, setHighlightedIndex] = useState(-1);
  const [dropdownPosition, setDropdownPosition] = useState<{ top: number; left: number; width: number } | null>(null);
  const containerRef = useRef<HTMLDivElement>(null);
  const dropdownRef = useRef<HTMLUListElement>(null); // Ref for the dropdown itself
  const selectedOption = options.find((opt) => opt.value === value);
  const { t } = useTranslation();

  // Pass both refs to useClickOutside
  useClickOutside([containerRef, dropdownRef], () => setIsOpen(false));

  const handleToggleDropdown = () => {
    if (!isOpen && containerRef.current) {
      const rect = containerRef.current.getBoundingClientRect();
      setDropdownPosition({
        top: rect.bottom + window.scrollY,
        left: rect.left + window.scrollX,
        width: rect.width,
      });
      setHighlightedIndex(options.findIndex((opt) => opt.value === value));
    }
    setIsOpen(!isOpen);
  };

  useEffect(() => {
    if (!isOpen) {
      setHighlightedIndex(-1);
    }
  }, [isOpen]);

  const handleKeyDown = (e: React.KeyboardEvent) => {
    if (!isOpen) {
      if (e.key === 'Enter' || e.key === ' ') {
        e.preventDefault();
        handleToggleDropdown();
      }
      return;
    }

    switch (e.key) {
      case 'Escape':
        e.preventDefault();
        setIsOpen(false);
        break;
      case 'ArrowDown':
        e.preventDefault();
        setHighlightedIndex((prev) => (prev >= options.length - 1 ? 0 : prev + 1));
        break;
      case 'ArrowUp':
        e.preventDefault();
        setHighlightedIndex((prev) => (prev <= 0 ? options.length - 1 : prev - 1));
        break;
      case 'Enter':
        e.preventDefault();
        if (highlightedIndex >= 0 && highlightedIndex < options.length) {
          handleOptionSelect(options[highlightedIndex]);
        }
        break;
      case 'Tab':
        setIsOpen(false);
        break;
    }
  };

  const handleOptionSelect = (option: Option) => {
    setIsOpen(false);
    onChange?.(option.value);
  };

  const sizeClasses = {
    sm: 'py-1 text-xs',
    md: 'py-2 text-sm',
    lg: 'py-3 text-base',
  };

  return (
    <div ref={containerRef} className="relative">
      {label && <label className="block text-sm font-medium text-text-primary mb-1">{label}</label>}
      {/* Button container */}
      <div ref={containerRef} className="relative">
        <button
          type="button"
          onClick={handleToggleDropdown}
<<<<<<< HEAD
          className={`flex w-full min-w-[8rem] bg-bg-secondaryLight border-2 border-border-default rounded focus:outline-none focus:border-border-light text-text-primary placeholder-text-muted pl-2 pr-1 ${sizeClasses[size]} ${className}`}
=======
          onKeyDown={handleKeyDown}
          aria-haspopup="listbox"
          aria-expanded={isOpen}
          className={`flex w-full min-w-[8rem] bg-neutral-800 border-2 border-neutral-600 rounded focus:outline-none focus:border-neutral-200 text-neutral-100 placeholder-neutral-500 pl-2 pr-1 ${sizeClasses[size]} ${className}`}
>>>>>>> 091480c5
        >
          <span className="col-start-1 row-start-1 flex items-center flex-1 min-w-0">
            <span className="block truncate">{selectedOption?.label || t('select.placeholder')}</span>
          </span>
          <HiChevronUpDown className="col-start-1 row-start-1 size-5 self-center justify-self-end text-text-muted" />
        </button>
      </div>

      {/* Portal for Dropdown */}
      {isOpen &&
        dropdownPosition &&
        createPortal(
          <ul
            ref={dropdownRef}
            className="select-dropdown absolute z-50 mt-1 max-h-56 overflow-auto rounded-md bg-bg-secondaryLight py-1 ring-1 shadow-lg ring-black/5 focus:outline-none text-sm scrollbar-thin scrollbar-track-bg-secondaryLight scrollbar-thumb-bg-fourth"
            style={{
              top: `${dropdownPosition.top}px`,
              left: `${dropdownPosition.left}px`,
              width: `${dropdownPosition.width}px`,
            }}
            role="listbox"
          >
            {options.map((opt, index) => (
              <li
                key={opt.value}
                onClick={() => handleOptionSelect(opt)}
<<<<<<< HEAD
                className={`relative cursor-default py-2 pr-9 pl-3 text-text-primary select-none text-sm ${sizeClasses[size]}
                ${selectedOption?.value === opt.value ? 'bg-bg-tertiary' : 'hover:bg-bg-tertiary'}`}
=======
                className={`relative cursor-default py-2 pr-9 pl-3 text-neutral-100 select-none text-sm ${sizeClasses[size]}
                ${selectedOption?.value === opt.value ? 'bg-neutral-700' : ''}
                ${highlightedIndex === index ? 'bg-neutral-700' : 'hover:bg-neutral-700'}`}
                aria-selected={selectedOption?.value === opt.value}
>>>>>>> 091480c5
                role="option"
              >
                <div className="flex items-center">
                  <span className="block truncate">{opt.label}</span>
                </div>
                {selectedOption?.value === opt.value && (
                  <span className="absolute inset-y-0 right-0 flex items-center pr-4 text-text-tertiary">
                    <HiCheck className="size-4" />
                  </span>
                )}
              </li>
            ))}
          </ul>,
          document.body, // Render into the body
        )}
    </div>
  );
};

export default Select;<|MERGE_RESOLUTION|>--- conflicted
+++ resolved
@@ -103,14 +103,10 @@
         <button
           type="button"
           onClick={handleToggleDropdown}
-<<<<<<< HEAD
-          className={`flex w-full min-w-[8rem] bg-bg-secondaryLight border-2 border-border-default rounded focus:outline-none focus:border-border-light text-text-primary placeholder-text-muted pl-2 pr-1 ${sizeClasses[size]} ${className}`}
-=======
           onKeyDown={handleKeyDown}
           aria-haspopup="listbox"
           aria-expanded={isOpen}
-          className={`flex w-full min-w-[8rem] bg-neutral-800 border-2 border-neutral-600 rounded focus:outline-none focus:border-neutral-200 text-neutral-100 placeholder-neutral-500 pl-2 pr-1 ${sizeClasses[size]} ${className}`}
->>>>>>> 091480c5
+          className={`flex w-full min-w-[8rem] bg-bg-secondaryLight border-2 border-border-default rounded focus:outline-none focus:border-border-light text-text-primary placeholder-text-muted pl-2 pr-1 ${sizeClasses[size]} ${className}`}
         >
           <span className="col-start-1 row-start-1 flex items-center flex-1 min-w-0">
             <span className="block truncate">{selectedOption?.label || t('select.placeholder')}</span>
@@ -137,15 +133,10 @@
               <li
                 key={opt.value}
                 onClick={() => handleOptionSelect(opt)}
-<<<<<<< HEAD
                 className={`relative cursor-default py-2 pr-9 pl-3 text-text-primary select-none text-sm ${sizeClasses[size]}
-                ${selectedOption?.value === opt.value ? 'bg-bg-tertiary' : 'hover:bg-bg-tertiary'}`}
-=======
-                className={`relative cursor-default py-2 pr-9 pl-3 text-neutral-100 select-none text-sm ${sizeClasses[size]}
-                ${selectedOption?.value === opt.value ? 'bg-neutral-700' : ''}
-                ${highlightedIndex === index ? 'bg-neutral-700' : 'hover:bg-neutral-700'}`}
+                ${selectedOption?.value === opt.value ? 'bg-bg-tertiary' : ''}
+                ${highlightedIndex === index ? 'bg-bg-tertiary' : 'hover:bg-bg-tertiary'}`}
                 aria-selected={selectedOption?.value === opt.value}
->>>>>>> 091480c5
                 role="option"
               >
                 <div className="flex items-center">
