--- conflicted
+++ resolved
@@ -131,26 +131,13 @@
             }}
             role="listbox"
           >
-<<<<<<< HEAD
-            <li className={`relative cursor-default py-2 pr-9 pl-3 text-neutral-100 select-none text-sm ${sizeClasses[size]} hover:bg-neutral-700`}>
+            <li className={`relative cursor-default py-2 pr-9 pl-3 text-text-primary select-none text-sm ${sizeClasses[size]} hover:bg-bg-tertiary`}>
               <Checkbox label={t('multiselect.selectAll')} checked={selected.length === filteredOptions.length} onChange={handleSelectAll} />
-=======
-            <li
-              className={`relative cursor-default py-2 pr-9 pl-3 text-text-primary select-none text-sm ${sizeClasses[size]} hover:bg-bg-tertiary`}
-              onClick={handleSelectAll}
-            >
-              <Checkbox label={t('multiselect.selectAll')} checked={selected.length === filteredOptions.length} onChange={() => {}} />
->>>>>>> 3dd46e8f
             </li>
             {filteredOptions.map((option) => (
               <li
                 key={option.value}
-<<<<<<< HEAD
-                className={`relative cursor-default py-2 pr-9 pl-3 text-neutral-100 select-none text-sm ${sizeClasses[size]} hover:bg-neutral-700`}
-=======
                 className={`relative cursor-default py-2 pr-9 pl-3 text-text-primary select-none text-sm ${sizeClasses[size]} hover:bg-bg-tertiary`}
-                onClick={() => handleCheckboxChange(option.value)}
->>>>>>> 3dd46e8f
               >
                 <Checkbox label={option.label} checked={selected.includes(option.value)} onChange={() => handleCheckboxChange(option.value)} />
               </li>
