--- conflicted
+++ resolved
@@ -53,16 +53,12 @@
       <div
         className={clsx(
           'overflow-hidden transition-all duration-200',
-<<<<<<< HEAD
-          isOpen ? 'max-h-screen opacity-100 overflow-y-auto scrollbar-thin scrollbar-track-bg-secondary scrollbar-thumb-bg-tertiary' : 'max-h-0 opacity-0',
-=======
           isOpen
             ? clsx(
                 noMaxHeight ? '' : 'max-h-screen',
-                'opacity-100 overflow-y-auto scrollbar-thin scrollbar-track-neutral-850 scrollbar-thumb-neutral-700 hover:scrollbar-thumb-neutral-600',
+                'opacity-100 overflow-y-auto scrollbar-thin scrollbar-track-bg-secondary scrollbar-thumb-bg-tertiary hover:scrollbar-thumb-bg-fourth',
               )
             : 'max-h-0 opacity-0',
->>>>>>> 091480c5
         )}
       >
         {children}
