--- conflicted
+++ resolved
@@ -20,11 +20,8 @@
   const [settings, setSettings] = useState<SettingsData | null>(null);
   const [theme, setTheme] = useState<Theme | null>(null);
   const [font, setFont] = useState<Font | null>(null);
-<<<<<<< HEAD
   const [fontSize, setFontSize] = useState<number | null>(null);
-=======
   const api = useApi();
->>>>>>> 414596c3
 
   useEffect(() => {
     const loadSettings = async () => {
@@ -82,9 +79,7 @@
   };
 
   return (
-    <SettingsContext.Provider value={{ settings, saveSettings, theme, saveTheme, font, saveFont, fontSize, saveFontSize }}>
-      {children}
-    </SettingsContext.Provider>
+    <SettingsContext.Provider value={{ settings, saveSettings, theme, saveTheme, font, saveFont, fontSize, saveFontSize }}>{children}</SettingsContext.Provider>
   );
 };
 
