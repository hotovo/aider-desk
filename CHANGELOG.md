# Changelog

## [0.21.0]

- not storing tool messages without the usage report into DB
- added cached token information for Gemini models
- fixed issue with unfinished stream response text preceding a tool call
- default agent profile for new users set to Power Tools and added Aider as the second one
- explicit cache control with Requesty Anthropic models used only when auto caching is disabled
- unified LLM providers settings
- improved onboarding flow with new unified LLM providers
<<<<<<< HEAD
- todo list disappearance outside agent mode or without useTodoTools enabled
=======
- added action to open directory with logs into Settings -> Version
- added file completion with @ mention
- added option to open project in AiderDesk from command line
- notification when update is ready to be installed
- custom commands in Agent mode
- fixed issue with maximizing window on startup
- added description to agent profile
- removed rule files from the context files presented to agent as they are already in system prompt
>>>>>>> 81a0aa04

## [0.20.0]

- removed duplicated cost from assistant message when tool is used
- usage dashboard with tokens and cost and charts with breakdown data
- updated to GA gemini models
- omitting error message for failing MCP server that are not enabled
- sub-agent tool presentation and context persistence improvements
- added icon for auto-approve to agent selector for immediate recognition
- showing streaming of reasoning (thinking) on agent messages
- determining default agent model based on available API keys in environment
- properly pasting files with path outside of project that start with project dir

## [0.19.0]

- revamped starting progress bar
- added /clear-logs command to clear log messages from chat
- added user-friendly aider options configuration
- added TODO tasks list functionality to Agent
- do not add the same message in a row to input history
- removed Aider run_prompt tool responses to reduce token usage
- added options to manage TODO list items (add, edit, remove)
- interrupt action cancels the current question
- optimized MCP servers reloading when switching between projects
- added new 'agent' tool for sub-agent executions
- updated temp directory for pasted images and web scraped content

## [0.18.0]

- added /compact command to compact conversation history
- prompts starting with '/' are checked if they are path like before checking them as commands
- properly closing deleted MCP servers
- adding HOME environment to MCP server connection
- read file power tool now denies to read binary files
- retrying 'unknown' responses from Gemini models
- improved prompt field with autocompletion
- calculating cost including cached tokens for Gemini models
- tool result containing image data is passed as image message to models
- added duplicate tool call prevention in Agent
- normalizing tool IDs before sending them to LLM
- added AIDER_DESK_AIDER_VERSION environment variable to use custom version of Aider
- fixed claude-4-sonnet-20250514 default model
- added caching info for Requesty provider
- setting to use Vim bindings in Prompt field
- using uv for Python package management
- respecting model and weak-model set in .aider.conf.yaml (project dir and $HOME) when opening project
- added support for extra Python packages to be installed on start via AIDER_DESK_EXTRA_PYTHON_PACKAGES environment variable

## [0.17.0]

- enhanced group question handling with All and Skip answers for questions like Add file?
- handling outdated Python venv directory by reinitializing it
- added prompt behavior settings for command confirmation and auto suggestions
- updated Aider context management tools to handle multiple files at once
- gemini-2.5-pro-preview-05-06 -> gemini-2.5-pro-preview-06-05
- added log message when max iterations are reached in Agent mode
- added drop file(s) support to Add File dialog
- properly passing reasoningEffort to Requesty provider
- improved caching for various providers and enhanced token and cost usage tracking
- added /init command to initialize PROJECT.md rules file with project information
- added configurable temperature setting for Agent profile
- added custom base URL config for Gemini provider
- added Clear chat button to project top bar

## [0.16.1]

- added functionality to reorder open project tabs
- made the Python exec detection smarter during the installation
- use python.exe instead of pythonw.exe on Windows
- MCP server tools set to Always approved now don't require confirmation
- fixed Gemini model response in Agent
- added Thinking budget, Include thoughts and Use search grounding settings for Gemini provider
- improved error handling for syntax highlighting in CodeBlock component

## [0.16.0]

- light mode theme
- added Requesty provider in Agent
- fixed search power tool usage
- explicit caching for Anthropic models in Agent
- ability to setup models for OpenRouter, Requesty, and OpenAI-compatible providers
- added boto3 as preinstalled Python package
- improved Agent model selector with search and preferred models
- glob and grep power tools respect gitignore patterns
- added descriptions for commands
- adding paths of working files for improved reference in Agent when full context files are not included
- tool messages now correctly copy the full JSON content of the tool
- rule files for Agent and optionally for Aider
- auto-approve for Agent flow and tools to remove interaction with user
- anonymous telemetry data collection
- enhanced paste functionality to support multiple files in Add Context Files dialog
- loading models info with context window and costs for Agent

## [0.15.1]

- fixed agent providers settings for OpenRouter
- correctly using provider and model based on selected Agent profile

## [0.15.0]

- explicitly sending project base directory to Aider process
- disabled spell check for input fields as it does not serve any purpose
- added loading message when auto linting and showing output of auto test command
- loading list of available models from Ollama server
- popup menu for input history
- agent profiles
- added gemini-2.5-flash-preview-05-20 to agent models
- added claude-sonnet-4-20250514 to agent models
- correctly showing many recent project in open project dialog
- using carousel to projects list when there are many opened projects
- warning for already open projects in Open Project dialog
- added missing usage tokens and cost on tool messages

## [0.14.1]

- fixed issue with black screen on code block render

## [0.14.0]

- correctly showing release notes HTML
- implemented confirmations for Power tools and added new answer "Always for this run"
- adding files created by power tools into git
- updated Gemini 2.5 Pro Preview version for Agent
- reinitializing Executor in Python Connector after shutdown (e.g. sleep)
- added session token support for Agent's Bedrock provider
- properly normalizing Windows path on non-Windows OS
- added Remove action for log messages
- added support for /commit command
- enhanced AddFileDialog with multi-file selection and also directory selection
- enhanced write and edit tool messages syntax highlighted code and diff viewer
- improved overall performance of the diff viewer
- loading environment variables for Agent providers from .env files in home and project directories
- find in chat functionality

## [0.13.0]

- improved requests to OpenRouter by adding require_parameters: true
- added code edit format selector
- notifications for prompt completion and questions
- properly awaiting after the question is answered before asking the next question
- normalizing file paths before using them further
- optimized MCP server initialization
- added option to add files as read-only when clicking with CTRL/CMD
- added UI button to drop all context files
- ability to edit last user message via user message action menu or /edit-last command
- added Power Tools for direct file operations, searching, and bash execution
- enhanced tool error handling by retrying with matching tool names
- improved tool messages presentation
- optimized messages context for implicit caching (e.g. Gemini 2.5 models)

## [0.12.0]

- correct placement of --init flag for Docker MCP server execution
- added support for /copy-context command
- added support for /tokens command
- added token usage progress bar to cost info
- added direct support for OpenRouter in Agent mode
- added version info for Aider and AiderDesk and improved update handling
- fixed project directory compatibility when mixing IDE on Windows and AiderDesk on WSL
- fixed issue with no attribute 'usage_report'
- initial model for project now respect --model option or check for API keys in environment variables
- improved performance of add/drop actions when working with a large number of files in context
- added support for /reset command
- added support for /drop command
- added ability to redo the last user message via user message action menu or /redo command

## [0.11.1]

- using Aider's --env and --env-file options for Agent LLM providers
- added confirmation dialog for Aider restart after settings changes
- improved Agent internal Aider tool description and fixed flow with adding new file to context
- fixed editing of custom instructions for Agent settings

## [0.11.0]

- fixed issue with docker MCP server not closing properly
- closing session popup when clicking on the button again
- added zoom level setting
- properly adding Aider's reflection message as user message
- fixed max reflections count
- reasoning effort and thinking tokens stored for projects
- fixed Select dropdown positioning
- removed mode locking functionality - mode is now always 'locked'
- commands are now stored in input history
- added Markdown rendering support for messages
- added bottom bar to message with additional info and actions
- added ability to remove last message from the context

## [0.10.0]

- arrow up/down does not change the history prompt after editing the text anymore
- improved agent system prompt
- added gpt-4.1 and gpt-4.1-mini models for Agent
- added more information about selected model (tokens, cost per 1M tokens, etc.)
- showing Agent model in the project bar
- implemented tool approval settings for enhanced user control
- added o4-mini model in Agent
- properly handling user input when tool call is denied by user
- added model selector for Agent model to Project bar
- using env vars for Agent LLM providers (API keys, etc.)
- enhanced agent system prompt with improved structure and clarity
- added gemini-2.5-flash-preview-04-17 model for Agent
- added export session to Markdown functionality
- added option to include repo map in Agent context

## [0.9.0]

- fixed editor response in architect mode
- fixed right padding in prompt field
- added invalidToolArguments tool for handling invalid tool arguments error in agent
- updated tool message rendering
- added option to show and manage all project files in Context Files
- added gemini-2.0-flash-exp model in Agent
- improved tool message handling within session
- fixed overflowing of the code blocks in messages
- pasting multiple MCP servers at once within the same JSON will add all the servers
- revamped session management
- adding command output to context messages for Agent
- fixed PATH environment variable on MacOS
- enhanced MCP server configuration with possibility to update the whole config
- added support for Ollama provider in Agent
- replace system prompt with custom instructions for Agent
- fixed issue with `npx` in MCP servers on Windows

## [0.8.0]

- refactored Agent to use Vercel AI SDK, added new Agent mode, updated agent flow, and enhanced LLM provider support/tool handling
- correctly showing MCP config tab on Configure servers action
- option to disable specific MCP server tools
- removed tool response limiting
- fixed issue with tool responses when using Gemini models
- added localization support (currently English and Chinese)
- added Agent mode as one of the available modes instead of having it as a separate setting

## [0.7.1]

- added support for OpenAI compatible providers in MCP agent

## [0.7.0]

- added support for Deepseek provider in MCP agent
- added General settings with Start Up section with options to load context messages and files from last session
- added support for managing sessions
- fixed issue with 0.80.0 aider version
- show read-only icon in Context Files when all files are displayed

## [0.6.0]

- added support for /context command
- added support for gemini-2.5-pro-exp-03-25 model in MCP agent
- added support for custom OpenAI compatible models with openai/ prefix

## [0.5.1]

- optimized start up installation of packages
- using AWS_PROFILE environment variable for Bedrock provider when no accessKeyId/secretAccessKey is provided

## [0.5.0]

- added toggle for edit format lock by repeating the same command (/ask, /architect)
- persisting MCP agent message history for next messages
- added support for Amazon Bedrock provider in MPC agent (#20)
- added support for o3-mini model in MCP agent
- keeping the selected MCP servers when toggling MCP agent
- added option to add context files to MCP agent
- properly adding Aider's files present at start to AiderDesk's Context files
- added /mcp command to toggle MCP agent
- added maximum tokens setting for MCP agent
- improved MCP agent system prompt
- MCP agent now uses aider as another tool

## [0.4.2]

- added debouncing to autocompletion in prompt field
- keeping the processing on errors (e.g. LLM model API overload that keeps retrying)
- using --no-cache-dir when installing Python packages on start

## [0.4.1]

- fixed prompt field answer handling to properly prepare for next prompt after answering question
- fixed architect auto-accept behavior in connector to work properly with AiderDesk
- fixed yes/no question answering with custom prompt
- added support for /run command
- added support for /reasoning-effort, /think-tokens commands and showing the values in the project bar
- added Thinking and Answer message blocks when using reasoning models
- fixed watch files infinite loop caused by missing ignores

## [0.4.0]

- fancy animation for loading message
- added Gemini model support for MCP agent
- updated autocompletion in prompt field to include abbreviations
- fixed MCP tool schema for Gemini provider
- added REST API for managing context files and running prompt
- added `get-addable-files` REST API endpoint
- MCP server for AiderDesk

## [0.3.3]

- skip adding ignored non read-only files to the context
- improved MCP client interruption handling
- properly adding user input messages to the input history when using MCP tools
- wrapping long tool message content
- better handling of MCP tool errors
- increase max buffer size for socket.io events to 100MB to fix issue with large repos

## [0.3.2]

- added result of MCP tool to the tool message
- updated Claude model to 3.7 in default preferred list of models
- system prompt for MCP agent can be now configured in settings
- fixed prompt field focus issue after model selection
- properly showing preferred models in model selector when searching
- added missing vertical scrollbar when MCP server has many tools
- interpolating ${projectDir} in MCP server config `env` values
- interpolating ${projectDir} in MCP server config `args`

## [0.3.1]

- using python executable to install packages instead of pip
- added `/map` and `/map-refresh` commands for repository mapping functionality
- prevent infinite loading state after application refresh
- added AIDER_DESK_NO_AUTO_UPDATE environment variable to disable automatic updates<|MERGE_RESOLUTION|>--- conflicted
+++ resolved
@@ -9,9 +9,6 @@
 - explicit cache control with Requesty Anthropic models used only when auto caching is disabled
 - unified LLM providers settings
 - improved onboarding flow with new unified LLM providers
-<<<<<<< HEAD
-- todo list disappearance outside agent mode or without useTodoTools enabled
-=======
 - added action to open directory with logs into Settings -> Version
 - added file completion with @ mention
 - added option to open project in AiderDesk from command line
@@ -20,7 +17,7 @@
 - fixed issue with maximizing window on startup
 - added description to agent profile
 - removed rule files from the context files presented to agent as they are already in system prompt
->>>>>>> 81a0aa04
+- todo list disappearance outside agent mode or without useTodoTools enabled
 
 ## [0.20.0]
 
