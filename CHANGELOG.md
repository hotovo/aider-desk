--- conflicted
+++ resolved
@@ -9,13 +9,10 @@
 - explicit cache control with Requesty Anthropic models used only when auto caching is disabled
 - unified LLM providers settings
 - improved onboarding flow with new unified LLM providers
-<<<<<<< HEAD
-- notification when update is ready to be installed
-=======
 - added action to open directory with logs into Settings -> Version
 - added file completion with @ mention
 - added option to open project in AiderDesk from command line
->>>>>>> f7285707
+- notification when update is ready to be installed
 
 ## [0.20.0]
 
