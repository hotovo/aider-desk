--- conflicted
+++ resolved
@@ -1,18 +1,15 @@
 # Changelog
 
-## [UNRELEASED]
+## [UNRELEASES]
 
 - not storing tool messages without the usage report into DB
 - added cached token information for Gemini models
-<<<<<<< HEAD
-- notification when update is ready to be installed
-=======
 - fixed issue with unfinished stream response text preceding a tool call
 - default agent profile for new users set to Power Tools and added Aider as the second one
 - explicit cache control with Requesty Anthropic models used only when auto caching is disabled
 - unified LLM providers settings
 - improved onboarding flow with new unified LLM providers
->>>>>>> ae3bfa09
+- notification when update is ready to be installed
 
 ## [0.20.0]
 
