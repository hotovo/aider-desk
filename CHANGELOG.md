--- conflicted
+++ resolved
@@ -1,9 +1,6 @@
 # Changelog
 
 ## [UNRELEASED]
-<<<<<<< HEAD
-- added OpenRouter advanced settings
-=======
 
 - improved connection and communication with Aider
 - reading cached tokens when working with Aider modes
@@ -12,7 +9,7 @@
 - added hourly, daily, monthly, yearly aggregation for dashboard data
 - added support for non-git projects
 - fixed map-refresh command not to display the map
->>>>>>> 02843e6b
+- added OpenRouter advanced settings
 
 ## [0.24.0]
 
