--- conflicted
+++ resolved
@@ -1,16 +1,13 @@
 # Changelog
 
 ## [UNRELEASED]
-<<<<<<< HEAD
-- added "All" option to usage dashboard time range switch
-- added groupBy option to usage dashboard
-=======
 
 - improved connection and communication with Aider
 - reading cached tokens when working with Aider modes
 - fixed start up with using local Aider installation via AIDER_DESK_AIDER_VERSION
 - fixed command output messages in the context
->>>>>>> 63e1e107
+- added "All" option to usage dashboard time range switch
+- added groupBy option to usage dashboard
 
 ## [0.24.0]
 
