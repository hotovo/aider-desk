--- conflicted
+++ resolved
@@ -4,16 +4,12 @@
 
 - added custom commands availability to all modes
 - added info message when agent hits max output tokens
-<<<<<<< HEAD
-- improved handling of unknown finsh reason during agent iteration
-- todo list disappearance outside agent mode or without useTodoTools enabled
-=======
 - improved handling of unknown finish reason during agent iteration
 - fixed UnicodeEncodeError on Windows inside Aider
 - correctly handling stored answer
 - added retry for other finish reason in Agent run
-
->>>>>>> 9f80540b
+- todo list disappearance outside agent mode or without useTodoTools enabled
+
 ## [0.21.0]
 
 - not storing tool messages without the usage report into DB
