# Changelog

## [UNRELEASED]

<<<<<<< HEAD
- added option to change font size
=======
- extended context memory mode for Subagents to Full context or Last message
>>>>>>> b326ab5f

## [0.29.0]

- updating the context info after Aider mode requests
- showing message when generating commit message after modifications
- added 'Can use subagents' configuration to Agent profile
- added events manager layer and support for Socket.IO event updates
- added headless mode with AIDER_DESK_HEADLESS=true environment variable
- added full API layer for external clients
- added context memory option to Subagents to preserve context within the same conversation

## [0.28.1]

- properly using bundled probe binaries

## [0.28.0]

- added model selector to Agent profile in Settings
- correctly using the selected model when compacting the conversation
- updated scrollbar style in agent selector when there is more profiles than fit
- implemented subagents functionality
- added confirm before edit option for Aider coder
- added fetch power tool
- removed Playwright dependency for web scraping in favor of internal browser
- fixed issue with getting stuck when dropping files
- updated temperature range to 0-2 with 0.5 step
- gracefully handling no changes in file edit tool instead of erroring
- drag and drop external files to Context files
- added scroll to bottom button to the message area
- including AGENTS.md in the system prompt by default when using Agent mode
- fixed issue with duplication in thinking section of message with some OpenRouter models
- properly using context messages and files when using context aware commands (e.g. /tokens)
- added support for 'minimal' reasoning effort (for GPT-5 model)
- showing relevant model selectors in Project bar based on the mode and tools

## [0.27.0]

- parsing <think> tags as reasoning part of the response
- fixed unnecessary reload of component during onboarding process
- implemented better support for themes + new themes added
- implemented support for fonts + new fonts added
- added keyboard shortcuts to toggle TODO list (Alt+T), Include context files (Alt+F), Include repository map (Alt+R), and Auto-approve (Alt+Y)
- updated application main menu and included Settings
- fixed multiselect checkboxes
- added `docs-site/` with documentation app

## [0.26.0]

- pasting image processed in AiderDesk instead of using Aider to handle it
- added image file processing support for Agent context
- using relative path for web scrapped content files
- AGENTS.md instead of PROJECT.md when using /init
- using "diff" mode as default for models in Aider
- added configurable require_parameters for OpenRouter
- updated prompt field placeholders with real like examples
- added support for arm64 macOS builds
- message groups for Aider and Sub-agent prompts
- added support for Vertex AI provider
- increase stdout buffer size for shell commands in custom commands
- added keyboard navigation to select component
- remember last editFormat per model and per project
- fixed issue with GPT-5 model in Agent mode
- added summaries to Agent profile sections accordions
- updated Electron libraries to the latest versions
- properly set history item when search query is used
- tool message names to use neutral tense
- added context menu with Copy and Paste actions
- properly loading last session on start when IDE plugin is connected
- added reasoning effort to OpenAI provider in Agent mode

## [0.25.1]

- properly adding files recursively when directory is added to context

## [0.25.0]

- improved connection and communication with Aider
- reading cached tokens when working with Aider modes
- fixed start up with using local Aider installation via AIDER_DESK_AIDER_VERSION
- fixed command output messages in the context
- added hourly, daily, monthly, yearly aggregation for dashboard data
- added support for non-git projects
- fixed map-refresh command not to display the map
- added integrated terminal component
- added model selectors loaded from the Requesty and OpenRouter APIs
- added advanced settings to OpenRouter provider
- correctly handling user's rejected message to Architect plan

## [0.24.0]

- support for headers in streamable MCP servers
- added search to input history
- added Langfuse OpenTelemetry instrumentation for Agent and Aider
- added action to clears all todo list tasks
- fixed architect mode interruption while editing files

## [0.23.0]

- fixed laggy prompt field clearing after submitting message
- added support for streamable remote MCP servers
- added direct configuration for LM Studio provider
- added direct configuration for Groq provider
- improved escape character sanitization in file edit tool
- render HTML tags properly in messages
- basic support for udiff format in diff viewer
- excluding information about disabled power tools in the system prompt
- improved context files messages in Agent
- improved Aider initial startup error handling

## [0.22.0]

- added custom commands availability to all modes
- added info message when agent hits max output tokens
- improved handling of unknown finish reason during agent iteration
- fixed UnicodeEncodeError on Windows inside Aider
- correctly handling stored answer
- added retry for other finish reason in Agent run
- todo list disappearance outside agent mode or without useTodoTools enabled
- added optional target file parameter to /web command
- /web commands are now saved into input history

## [0.21.0]

- not storing tool messages without the usage report into DB
- added cached token information for Gemini models
- fixed issue with unfinished stream response text preceding a tool call
- default agent profile for new users set to Power Tools and added Aider as the second one
- explicit cache control with Requesty Anthropic models used only when auto caching is disabled
- unified LLM providers settings
- improved onboarding flow with new unified LLM providers
- added action to open directory with logs into Settings -> Version
- added file completion with @ mention
- added option to open project in AiderDesk from command line
- notification when update is ready to be installed
- custom commands in Agent mode
- fixed issue with maximizing window on startup
- added description to agent profile
- removed rule files from the context files presented to agent as they are already in system prompt

## [0.20.0]

- removed duplicated cost from assistant message when tool is used
- usage dashboard with tokens and cost and charts with breakdown data
- updated to GA gemini models
- omitting error message for failing MCP server that are not enabled
- sub-agent tool presentation and context persistence improvements
- added icon for auto-approve to agent selector for immediate recognition
- showing streaming of reasoning (thinking) on agent messages
- determining default agent model based on available API keys in environment
- properly pasting files with path outside of project that start with project dir

## [0.19.0]

- revamped starting progress bar
- added /clear-logs command to clear log messages from chat
- added user-friendly aider options configuration
- added TODO tasks list functionality to Agent
- do not add the same message in a row to input history
- removed Aider run_prompt tool responses to reduce token usage
- added options to manage TODO list items (add, edit, remove)
- interrupt action cancels the current question
- optimized MCP servers reloading when switching between projects
- added new 'agent' tool for sub-agent executions
- updated temp directory for pasted images and web scraped content

## [0.18.0]

- added /compact command to compact conversation history
- prompts starting with '/' are checked if they are path like before checking them as commands
- properly closing deleted MCP servers
- adding HOME environment to MCP server connection
- read file power tool now denies to read binary files
- retrying 'unknown' responses from Gemini models
- improved prompt field with autocompletion
- calculating cost including cached tokens for Gemini models
- tool result containing image data is passed as image message to models
- added duplicate tool call prevention in Agent
- normalizing tool IDs before sending them to LLM
- added AIDER_DESK_AIDER_VERSION environment variable to use custom version of Aider
- fixed claude-4-sonnet-20250514 default model
- added caching info for Requesty provider
- setting to use Vim bindings in Prompt field
- using uv for Python package management
- respecting model and weak-model set in .aider.conf.yaml (project dir and $HOME) when opening project
- added support for extra Python packages to be installed on start via AIDER_DESK_EXTRA_PYTHON_PACKAGES environment variable

## [0.17.0]

- enhanced group question handling with All and Skip answers for questions like Add file?
- handling outdated Python venv directory by reinitializing it
- added prompt behavior settings for command confirmation and auto suggestions
- updated Aider context management tools to handle multiple files at once
- gemini-2.5-pro-preview-05-06 -> gemini-2.5-pro-preview-06-05
- added log message when max iterations are reached in Agent mode
- added drop file(s) support to Add File dialog
- properly passing reasoningEffort to Requesty provider
- improved caching for various providers and enhanced token and cost usage tracking
- added /init command to initialize PROJECT.md rules file with project information
- added configurable temperature setting for Agent profile
- added custom base URL config for Gemini provider
- added Clear chat button to project top bar

## [0.16.1]

- added functionality to reorder open project tabs
- made the Python exec detection smarter during the installation
- use python.exe instead of pythonw.exe on Windows
- MCP server tools set to Always approved now don't require confirmation
- fixed Gemini model response in Agent
- added Thinking budget, Include thoughts and Use search grounding settings for Gemini provider
- improved error handling for syntax highlighting in CodeBlock component

## [0.16.0]

- light mode theme
- added Requesty provider in Agent
- fixed search power tool usage
- explicit caching for Anthropic models in Agent
- ability to setup models for OpenRouter, Requesty, and OpenAI-compatible providers
- added boto3 as preinstalled Python package
- improved Agent model selector with search and preferred models
- glob and grep power tools respect gitignore patterns
- added descriptions for commands
- adding paths of working files for improved reference in Agent when full context files are not included
- tool messages now correctly copy the full JSON content of the tool
- rule files for Agent and optionally for Aider
- auto-approve for Agent flow and tools to remove interaction with user
- anonymous telemetry data collection
- enhanced paste functionality to support multiple files in Add Context Files dialog
- loading models info with context window and costs for Agent

## [0.15.1]

- fixed agent providers settings for OpenRouter
- correctly using provider and model based on selected Agent profile

## [0.15.0]

- explicitly sending project base directory to Aider process
- disabled spell check for input fields as it does not serve any purpose
- added loading message when auto linting and showing output of auto test command
- loading list of available models from Ollama server
- popup menu for input history
- agent profiles
- added gemini-2.5-flash-preview-05-20 to agent models
- added claude-sonnet-4-20250514 to agent models
- correctly showing many recent project in open project dialog
- using carousel to projects list when there are many opened projects
- warning for already open projects in Open Project dialog
- added missing usage tokens and cost on tool messages

## [0.14.1]

- fixed issue with black screen on code block render

## [0.14.0]

- correctly showing release notes HTML
- implemented confirmations for Power tools and added new answer "Always for this run"
- adding files created by power tools into git
- updated Gemini 2.5 Pro Preview version for Agent
- reinitializing Executor in Python Connector after shutdown (e.g. sleep)
- added session token support for Agent's Bedrock provider
- properly normalizing Windows path on non-Windows OS
- added Remove action for log messages
- added support for /commit command
- enhanced AddFileDialog with multi-file selection and also directory selection
- enhanced write and edit tool messages syntax highlighted code and diff viewer
- improved overall performance of the diff viewer
- loading environment variables for Agent providers from .env files in home and project directories
- find in chat functionality

## [0.13.0]

- improved requests to OpenRouter by adding require_parameters: true
- added code edit format selector
- notifications for prompt completion and questions
- properly awaiting after the question is answered before asking the next question
- normalizing file paths before using them further
- optimized MCP server initialization
- added option to add files as read-only when clicking with CTRL/CMD
- added UI button to drop all context files
- ability to edit last user message via user message action menu or /edit-last command
- added Power Tools for direct file operations, searching, and bash execution
- enhanced tool error handling by retrying with matching tool names
- improved tool messages presentation
- optimized messages context for implicit caching (e.g. Gemini 2.5 models)

## [0.12.0]

- correct placement of --init flag for Docker MCP server execution
- added support for /copy-context command
- added support for /tokens command
- added token usage progress bar to cost info
- added direct support for OpenRouter in Agent mode
- added version info for Aider and AiderDesk and improved update handling
- fixed project directory compatibility when mixing IDE on Windows and AiderDesk on WSL
- fixed issue with no attribute 'usage_report'
- initial model for project now respect --model option or check for API keys in environment variables
- improved performance of add/drop actions when working with a large number of files in context
- added support for /reset command
- added support for /drop command
- added ability to redo the last user message via user message action menu or /redo command

## [0.11.1]

- using Aider's --env and --env-file options for Agent LLM providers
- added confirmation dialog for Aider restart after settings changes
- improved Agent internal Aider tool description and fixed flow with adding new file to context
- fixed editing of custom instructions for Agent settings

## [0.11.0]

- fixed issue with docker MCP server not closing properly
- closing session popup when clicking on the button again
- added zoom level setting
- properly adding Aider's reflection message as user message
- fixed max reflections count
- reasoning effort and thinking tokens stored for projects
- fixed Select dropdown positioning
- removed mode locking functionality - mode is now always 'locked'
- commands are now stored in input history
- added Markdown rendering support for messages
- added bottom bar to message with additional info and actions
- added ability to remove last message from the context

## [0.10.0]

- arrow up/down does not change the history prompt after editing the text anymore
- improved agent system prompt
- added gpt-4.1 and gpt-4.1-mini models for Agent
- added more information about selected model (tokens, cost per 1M tokens, etc.)
- showing Agent model in the project bar
- implemented tool approval settings for enhanced user control
- added o4-mini model in Agent
- properly handling user input when tool call is denied by user
- added model selector for Agent model to Project bar
- using env vars for Agent LLM providers (API keys, etc.)
- enhanced agent system prompt with improved structure and clarity
- added gemini-2.5-flash-preview-04-17 model for Agent
- added export session to Markdown functionality
- added option to include repo map in Agent context

## [0.9.0]

- fixed editor response in architect mode
- fixed right padding in prompt field
- added invalidToolArguments tool for handling invalid tool arguments error in agent
- updated tool message rendering
- added option to show and manage all project files in Context Files
- added gemini-2.0-flash-exp model in Agent
- improved tool message handling within session
- fixed overflowing of the code blocks in messages
- pasting multiple MCP servers at once within the same JSON will add all the servers
- revamped session management
- adding command output to context messages for Agent
- fixed PATH environment variable on MacOS
- enhanced MCP server configuration with possibility to update the whole config
- added support for Ollama provider in Agent
- replace system prompt with custom instructions for Agent
- fixed issue with `npx` in MCP servers on Windows

## [0.8.0]

- refactored Agent to use Vercel AI SDK, added new Agent mode, updated agent flow, and enhanced LLM provider support/tool handling
- correctly showing MCP config tab on Configure servers action
- option to disable specific MCP server tools
- removed tool response limiting
- fixed issue with tool responses when using Gemini models
- added localization support (currently English and Chinese)
- added Agent mode as one of the available modes instead of having it as a separate setting

## [0.7.1]

- added support for OpenAI compatible providers in MCP agent

## [0.7.0]

- added support for Deepseek provider in MCP agent
- added General settings with Start Up section with options to load context messages and files from last session
- added support for managing sessions
- fixed issue with 0.80.0 aider version
- show read-only icon in Context Files when all files are displayed

## [0.6.0]

- added support for /context command
- added support for gemini-2.5-pro-exp-03-25 model in MCP agent
- added support for custom OpenAI compatible models with openai/ prefix

## [0.5.1]

- optimized start up installation of packages
- using AWS_PROFILE environment variable for Bedrock provider when no accessKeyId/secretAccessKey is provided

## [0.5.0]

- added toggle for edit format lock by repeating the same command (/ask, /architect)
- persisting MCP agent message history for next messages
- added support for Amazon Bedrock provider in MPC agent (#20)
- added support for o3-mini model in MCP agent
- keeping the selected MCP servers when toggling MCP agent
- added option to add context files to MCP agent
- properly adding Aider's files present at start to AiderDesk's Context files
- added /mcp command to toggle MCP agent
- added maximum tokens setting for MCP agent
- improved MCP agent system prompt
- MCP agent now uses aider as another tool

## [0.4.2]

- added debouncing to autocompletion in prompt field
- keeping the processing on errors (e.g. LLM model API overload that keeps retrying)
- using --no-cache-dir when installing Python packages on start

## [0.4.1]

- fixed prompt field answer handling to properly prepare for next prompt after answering question
- fixed architect auto-accept behavior in connector to work properly with AiderDesk
- fixed yes/no question answering with custom prompt
- added support for /run command
- added support for /reasoning-effort, /think-tokens commands and showing the values in the project bar
- added Thinking and Answer message blocks when using reasoning models
- fixed watch files infinite loop caused by missing ignores

## [0.4.0]

- fancy animation for loading message
- added Gemini model support for MCP agent
- updated autocompletion in prompt field to include abbreviations
- fixed MCP tool schema for Gemini provider
- added REST API for managing context files and running prompt
- added `get-addable-files` REST API endpoint
- MCP server for AiderDesk

## [0.3.3]

- skip adding ignored non read-only files to the context
- improved MCP client interruption handling
- properly adding user input messages to the input history when using MCP tools
- wrapping long tool message content
- better handling of MCP tool errors
- increase max buffer size for socket.io events to 100MB to fix issue with large repos

## [0.3.2]

- added result of MCP tool to the tool message
- updated Claude model to 3.7 in default preferred list of models
- system prompt for MCP agent can be now configured in settings
- fixed prompt field focus issue after model selection
- properly showing preferred models in model selector when searching
- added missing vertical scrollbar when MCP server has many tools
- interpolating ${projectDir} in MCP server config `env` values
- interpolating ${projectDir} in MCP server config `args`

## [0.3.1]

- using python executable to install packages instead of pip
- added `/map` and `/map-refresh` commands for repository mapping functionality
- prevent infinite loading state after application refresh
- added AIDER_DESK_NO_AUTO_UPDATE environment variable to disable automatic updates<|MERGE_RESOLUTION|>--- conflicted
+++ resolved
@@ -2,11 +2,8 @@
 
 ## [UNRELEASED]
 
-<<<<<<< HEAD
 - added option to change font size
-=======
 - extended context memory mode for Subagents to Full context or Last message
->>>>>>> b326ab5f
 
 ## [0.29.0]
 
