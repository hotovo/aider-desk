# Changelog

## [UNRELEASED]
<<<<<<< HEAD
- added keyboard navigation to select component
=======

- pasting image processed in AiderDesk instead of using Aider to handle it
- added image file processing support for Agent context
- using relative path for web scrapped content files
- properly adding files recursively when directory is added to context
- AGENTS.md instead of PROJECT.md when using /init
- using "diff" mode as default for models in Aider
- added configurable require_parameters for OpenRouter
- updated prompt field placeholders with real like examples
- added support for arm64 macOS builds
- message groups for Aider and Sub-agent prompts
- added support for Vertex AI provider
- increase stdout buffer size for shell commands in custom commands
>>>>>>> a138b998

## [0.25.0]

- improved connection and communication with Aider
- reading cached tokens when working with Aider modes
- fixed start up with using local Aider installation via AIDER_DESK_AIDER_VERSION
- fixed command output messages in the context
- added hourly, daily, monthly, yearly aggregation for dashboard data
- added support for non-git projects
- fixed map-refresh command not to display the map
- added integrated terminal component
- added model selectors loaded from the Requesty and OpenRouter APIs
- added advanced settings to OpenRouter provider
- correctly handling user's rejected message to Architect plan

## [0.24.0]

- support for headers in streamable MCP servers
- added search to input history
- added Langfuse OpenTelemetry instrumentation for Agent and Aider
- added action to clears all todo list tasks
- fixed architect mode interruption while editing files

## [0.23.0]

- fixed laggy prompt field clearing after submitting message
- added support for streamable remote MCP servers
- added direct configuration for LM Studio provider
- added direct configuration for Groq provider
- improved escape character sanitization in file edit tool
- render HTML tags properly in messages
- basic support for udiff format in diff viewer
- excluding information about disabled power tools in the system prompt
- improved context files messages in Agent
- improved Aider initial startup error handling

## [0.22.0]

- added custom commands availability to all modes
- added info message when agent hits max output tokens
- improved handling of unknown finish reason during agent iteration
- fixed UnicodeEncodeError on Windows inside Aider
- correctly handling stored answer
- added retry for other finish reason in Agent run
- todo list disappearance outside agent mode or without useTodoTools enabled
- added optional target file parameter to /web command
- /web commands are now saved into input history

## [0.21.0]

- not storing tool messages without the usage report into DB
- added cached token information for Gemini models
- fixed issue with unfinished stream response text preceding a tool call
- default agent profile for new users set to Power Tools and added Aider as the second one
- explicit cache control with Requesty Anthropic models used only when auto caching is disabled
- unified LLM providers settings
- improved onboarding flow with new unified LLM providers
- added action to open directory with logs into Settings -> Version
- added file completion with @ mention
- added option to open project in AiderDesk from command line
- notification when update is ready to be installed
- custom commands in Agent mode
- fixed issue with maximizing window on startup
- added description to agent profile
- removed rule files from the context files presented to agent as they are already in system prompt

## [0.20.0]

- removed duplicated cost from assistant message when tool is used
- usage dashboard with tokens and cost and charts with breakdown data
- updated to GA gemini models
- omitting error message for failing MCP server that are not enabled
- sub-agent tool presentation and context persistence improvements
- added icon for auto-approve to agent selector for immediate recognition
- showing streaming of reasoning (thinking) on agent messages
- determining default agent model based on available API keys in environment
- properly pasting files with path outside of project that start with project dir

## [0.19.0]

- revamped starting progress bar
- added /clear-logs command to clear log messages from chat
- added user-friendly aider options configuration
- added TODO tasks list functionality to Agent
- do not add the same message in a row to input history
- removed Aider run_prompt tool responses to reduce token usage
- added options to manage TODO list items (add, edit, remove)
- interrupt action cancels the current question
- optimized MCP servers reloading when switching between projects
- added new 'agent' tool for sub-agent executions
- updated temp directory for pasted images and web scraped content

## [0.18.0]

- added /compact command to compact conversation history
- prompts starting with '/' are checked if they are path like before checking them as commands
- properly closing deleted MCP servers
- adding HOME environment to MCP server connection
- read file power tool now denies to read binary files
- retrying 'unknown' responses from Gemini models
- improved prompt field with autocompletion
- calculating cost including cached tokens for Gemini models
- tool result containing image data is passed as image message to models
- added duplicate tool call prevention in Agent
- normalizing tool IDs before sending them to LLM
- added AIDER_DESK_AIDER_VERSION environment variable to use custom version of Aider
- fixed claude-4-sonnet-20250514 default model
- added caching info for Requesty provider
- setting to use Vim bindings in Prompt field
- using uv for Python package management
- respecting model and weak-model set in .aider.conf.yaml (project dir and $HOME) when opening project
- added support for extra Python packages to be installed on start via AIDER_DESK_EXTRA_PYTHON_PACKAGES environment variable

## [0.17.0]

- enhanced group question handling with All and Skip answers for questions like Add file?
- handling outdated Python venv directory by reinitializing it
- added prompt behavior settings for command confirmation and auto suggestions
- updated Aider context management tools to handle multiple files at once
- gemini-2.5-pro-preview-05-06 -> gemini-2.5-pro-preview-06-05
- added log message when max iterations are reached in Agent mode
- added drop file(s) support to Add File dialog
- properly passing reasoningEffort to Requesty provider
- improved caching for various providers and enhanced token and cost usage tracking
- added /init command to initialize PROJECT.md rules file with project information
- added configurable temperature setting for Agent profile
- added custom base URL config for Gemini provider
- added Clear chat button to project top bar

## [0.16.1]

- added functionality to reorder open project tabs
- made the Python exec detection smarter during the installation
- use python.exe instead of pythonw.exe on Windows
- MCP server tools set to Always approved now don't require confirmation
- fixed Gemini model response in Agent
- added Thinking budget, Include thoughts and Use search grounding settings for Gemini provider
- improved error handling for syntax highlighting in CodeBlock component

## [0.16.0]

- light mode theme
- added Requesty provider in Agent
- fixed search power tool usage
- explicit caching for Anthropic models in Agent
- ability to setup models for OpenRouter, Requesty, and OpenAI-compatible providers
- added boto3 as preinstalled Python package
- improved Agent model selector with search and preferred models
- glob and grep power tools respect gitignore patterns
- added descriptions for commands
- adding paths of working files for improved reference in Agent when full context files are not included
- tool messages now correctly copy the full JSON content of the tool
- rule files for Agent and optionally for Aider
- auto-approve for Agent flow and tools to remove interaction with user
- anonymous telemetry data collection
- enhanced paste functionality to support multiple files in Add Context Files dialog
- loading models info with context window and costs for Agent

## [0.15.1]

- fixed agent providers settings for OpenRouter
- correctly using provider and model based on selected Agent profile

## [0.15.0]

- explicitly sending project base directory to Aider process
- disabled spell check for input fields as it does not serve any purpose
- added loading message when auto linting and showing output of auto test command
- loading list of available models from Ollama server
- popup menu for input history
- agent profiles
- added gemini-2.5-flash-preview-05-20 to agent models
- added claude-sonnet-4-20250514 to agent models
- correctly showing many recent project in open project dialog
- using carousel to projects list when there are many opened projects
- warning for already open projects in Open Project dialog
- added missing usage tokens and cost on tool messages

## [0.14.1]

- fixed issue with black screen on code block render

## [0.14.0]

- correctly showing release notes HTML
- implemented confirmations for Power tools and added new answer "Always for this run"
- adding files created by power tools into git
- updated Gemini 2.5 Pro Preview version for Agent
- reinitializing Executor in Python Connector after shutdown (e.g. sleep)
- added session token support for Agent's Bedrock provider
- properly normalizing Windows path on non-Windows OS
- added Remove action for log messages
- added support for /commit command
- enhanced AddFileDialog with multi-file selection and also directory selection
- enhanced write and edit tool messages syntax highlighted code and diff viewer
- improved overall performance of the diff viewer
- loading environment variables for Agent providers from .env files in home and project directories
- find in chat functionality

## [0.13.0]

- improved requests to OpenRouter by adding require_parameters: true
- added code edit format selector
- notifications for prompt completion and questions
- properly awaiting after the question is answered before asking the next question
- normalizing file paths before using them further
- optimized MCP server initialization
- added option to add files as read-only when clicking with CTRL/CMD
- added UI button to drop all context files
- ability to edit last user message via user message action menu or /edit-last command
- added Power Tools for direct file operations, searching, and bash execution
- enhanced tool error handling by retrying with matching tool names
- improved tool messages presentation
- optimized messages context for implicit caching (e.g. Gemini 2.5 models)

## [0.12.0]

- correct placement of --init flag for Docker MCP server execution
- added support for /copy-context command
- added support for /tokens command
- added token usage progress bar to cost info
- added direct support for OpenRouter in Agent mode
- added version info for Aider and AiderDesk and improved update handling
- fixed project directory compatibility when mixing IDE on Windows and AiderDesk on WSL
- fixed issue with no attribute 'usage_report'
- initial model for project now respect --model option or check for API keys in environment variables
- improved performance of add/drop actions when working with a large number of files in context
- added support for /reset command
- added support for /drop command
- added ability to redo the last user message via user message action menu or /redo command

## [0.11.1]

- using Aider's --env and --env-file options for Agent LLM providers
- added confirmation dialog for Aider restart after settings changes
- improved Agent internal Aider tool description and fixed flow with adding new file to context
- fixed editing of custom instructions for Agent settings

## [0.11.0]

- fixed issue with docker MCP server not closing properly
- closing session popup when clicking on the button again
- added zoom level setting
- properly adding Aider's reflection message as user message
- fixed max reflections count
- reasoning effort and thinking tokens stored for projects
- fixed Select dropdown positioning
- removed mode locking functionality - mode is now always 'locked'
- commands are now stored in input history
- added Markdown rendering support for messages
- added bottom bar to message with additional info and actions
- added ability to remove last message from the context

## [0.10.0]

- arrow up/down does not change the history prompt after editing the text anymore
- improved agent system prompt
- added gpt-4.1 and gpt-4.1-mini models for Agent
- added more information about selected model (tokens, cost per 1M tokens, etc.)
- showing Agent model in the project bar
- implemented tool approval settings for enhanced user control
- added o4-mini model in Agent
- properly handling user input when tool call is denied by user
- added model selector for Agent model to Project bar
- using env vars for Agent LLM providers (API keys, etc.)
- enhanced agent system prompt with improved structure and clarity
- added gemini-2.5-flash-preview-04-17 model for Agent
- added export session to Markdown functionality
- added option to include repo map in Agent context

## [0.9.0]

- fixed editor response in architect mode
- fixed right padding in prompt field
- added invalidToolArguments tool for handling invalid tool arguments error in agent
- updated tool message rendering
- added option to show and manage all project files in Context Files
- added gemini-2.0-flash-exp model in Agent
- improved tool message handling within session
- fixed overflowing of the code blocks in messages
- pasting multiple MCP servers at once within the same JSON will add all the servers
- revamped session management
- adding command output to context messages for Agent
- fixed PATH environment variable on MacOS
- enhanced MCP server configuration with possibility to update the whole config
- added support for Ollama provider in Agent
- replace system prompt with custom instructions for Agent
- fixed issue with `npx` in MCP servers on Windows

## [0.8.0]

- refactored Agent to use Vercel AI SDK, added new Agent mode, updated agent flow, and enhanced LLM provider support/tool handling
- correctly showing MCP config tab on Configure servers action
- option to disable specific MCP server tools
- removed tool response limiting
- fixed issue with tool responses when using Gemini models
- added localization support (currently English and Chinese)
- added Agent mode as one of the available modes instead of having it as a separate setting

## [0.7.1]

- added support for OpenAI compatible providers in MCP agent

## [0.7.0]

- added support for Deepseek provider in MCP agent
- added General settings with Start Up section with options to load context messages and files from last session
- added support for managing sessions
- fixed issue with 0.80.0 aider version
- show read-only icon in Context Files when all files are displayed

## [0.6.0]

- added support for /context command
- added support for gemini-2.5-pro-exp-03-25 model in MCP agent
- added support for custom OpenAI compatible models with openai/ prefix

## [0.5.1]

- optimized start up installation of packages
- using AWS_PROFILE environment variable for Bedrock provider when no accessKeyId/secretAccessKey is provided

## [0.5.0]

- added toggle for edit format lock by repeating the same command (/ask, /architect)
- persisting MCP agent message history for next messages
- added support for Amazon Bedrock provider in MPC agent (#20)
- added support for o3-mini model in MCP agent
- keeping the selected MCP servers when toggling MCP agent
- added option to add context files to MCP agent
- properly adding Aider's files present at start to AiderDesk's Context files
- added /mcp command to toggle MCP agent
- added maximum tokens setting for MCP agent
- improved MCP agent system prompt
- MCP agent now uses aider as another tool

## [0.4.2]

- added debouncing to autocompletion in prompt field
- keeping the processing on errors (e.g. LLM model API overload that keeps retrying)
- using --no-cache-dir when installing Python packages on start

## [0.4.1]

- fixed prompt field answer handling to properly prepare for next prompt after answering question
- fixed architect auto-accept behavior in connector to work properly with AiderDesk
- fixed yes/no question answering with custom prompt
- added support for /run command
- added support for /reasoning-effort, /think-tokens commands and showing the values in the project bar
- added Thinking and Answer message blocks when using reasoning models
- fixed watch files infinite loop caused by missing ignores

## [0.4.0]

- fancy animation for loading message
- added Gemini model support for MCP agent
- updated autocompletion in prompt field to include abbreviations
- fixed MCP tool schema for Gemini provider
- added REST API for managing context files and running prompt
- added `get-addable-files` REST API endpoint
- MCP server for AiderDesk

## [0.3.3]

- skip adding ignored non read-only files to the context
- improved MCP client interruption handling
- properly adding user input messages to the input history when using MCP tools
- wrapping long tool message content
- better handling of MCP tool errors
- increase max buffer size for socket.io events to 100MB to fix issue with large repos

## [0.3.2]

- added result of MCP tool to the tool message
- updated Claude model to 3.7 in default preferred list of models
- system prompt for MCP agent can be now configured in settings
- fixed prompt field focus issue after model selection
- properly showing preferred models in model selector when searching
- added missing vertical scrollbar when MCP server has many tools
- interpolating ${projectDir} in MCP server config `env` values
- interpolating ${projectDir} in MCP server config `args`

## [0.3.1]

- using python executable to install packages instead of pip
- added `/map` and `/map-refresh` commands for repository mapping functionality
- prevent infinite loading state after application refresh
- added AIDER_DESK_NO_AUTO_UPDATE environment variable to disable automatic updates<|MERGE_RESOLUTION|>--- conflicted
+++ resolved
@@ -1,9 +1,6 @@
 # Changelog
 
 ## [UNRELEASED]
-<<<<<<< HEAD
-- added keyboard navigation to select component
-=======
 
 - pasting image processed in AiderDesk instead of using Aider to handle it
 - added image file processing support for Agent context
@@ -17,7 +14,7 @@
 - message groups for Aider and Sub-agent prompts
 - added support for Vertex AI provider
 - increase stdout buffer size for shell commands in custom commands
->>>>>>> a138b998
+- added keyboard navigation to select component
 
 ## [0.25.0]
 
