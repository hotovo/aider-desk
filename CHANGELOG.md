# Changelog

## [UNRELEASED]

- improved connection and communication with Aider
- reading cached tokens when working with Aider modes
- fixed start up with using local Aider installation via AIDER_DESK_AIDER_VERSION
- fixed command output messages in the context
- added hourly, daily, monthly, yearly aggregation for dashboard data
- added support for non-git projects
- fixed map-refresh command not to display the map
<<<<<<< HEAD
- added model selectors loaded from the Requesty and OpenRouter APIs
=======
- added integrated terminal component
>>>>>>> 2691a70e

## [0.24.0]

- support for headers in streamable MCP servers
- added search to input history
- added Langfuse OpenTelemetry instrumentation for Agent and Aider
- added action to clears all todo list tasks
- fixed architect mode interruption while editing files

## [0.23.0]

- fixed laggy prompt field clearing after submitting message
- added support for streamable remote MCP servers
- added direct configuration for LM Studio provider
- added direct configuration for Groq provider
- improved escape character sanitization in file edit tool
- render HTML tags properly in messages
- basic support for udiff format in diff viewer
- excluding information about disabled power tools in the system prompt
- improved context files messages in Agent
- improved Aider initial startup error handling

## [0.22.0]

- added custom commands availability to all modes
- added info message when agent hits max output tokens
- improved handling of unknown finish reason during agent iteration
- fixed UnicodeEncodeError on Windows inside Aider
- correctly handling stored answer
- added retry for other finish reason in Agent run
- todo list disappearance outside agent mode or without useTodoTools enabled
- added optional target file parameter to /web command
- /web commands are now saved into input history

## [0.21.0]

- not storing tool messages without the usage report into DB
- added cached token information for Gemini models
- fixed issue with unfinished stream response text preceding a tool call
- default agent profile for new users set to Power Tools and added Aider as the second one
- explicit cache control with Requesty Anthropic models used only when auto caching is disabled
- unified LLM providers settings
- improved onboarding flow with new unified LLM providers
- added action to open directory with logs into Settings -> Version
- added file completion with @ mention
- added option to open project in AiderDesk from command line
- notification when update is ready to be installed
- custom commands in Agent mode
- fixed issue with maximizing window on startup
- added description to agent profile
- removed rule files from the context files presented to agent as they are already in system prompt

## [0.20.0]

- removed duplicated cost from assistant message when tool is used
- usage dashboard with tokens and cost and charts with breakdown data
- updated to GA gemini models
- omitting error message for failing MCP server that are not enabled
- sub-agent tool presentation and context persistence improvements
- added icon for auto-approve to agent selector for immediate recognition
- showing streaming of reasoning (thinking) on agent messages
- determining default agent model based on available API keys in environment
- properly pasting files with path outside of project that start with project dir

## [0.19.0]

- revamped starting progress bar
- added /clear-logs command to clear log messages from chat
- added user-friendly aider options configuration
- added TODO tasks list functionality to Agent
- do not add the same message in a row to input history
- removed Aider run_prompt tool responses to reduce token usage
- added options to manage TODO list items (add, edit, remove)
- interrupt action cancels the current question
- optimized MCP servers reloading when switching between projects
- added new 'agent' tool for sub-agent executions
- updated temp directory for pasted images and web scraped content

## [0.18.0]

- added /compact command to compact conversation history
- prompts starting with '/' are checked if they are path like before checking them as commands
- properly closing deleted MCP servers
- adding HOME environment to MCP server connection
- read file power tool now denies to read binary files
- retrying 'unknown' responses from Gemini models
- improved prompt field with autocompletion
- calculating cost including cached tokens for Gemini models
- tool result containing image data is passed as image message to models
- added duplicate tool call prevention in Agent
- normalizing tool IDs before sending them to LLM
- added AIDER_DESK_AIDER_VERSION environment variable to use custom version of Aider
- fixed claude-4-sonnet-20250514 default model
- added caching info for Requesty provider
- setting to use Vim bindings in Prompt field
- using uv for Python package management
- respecting model and weak-model set in .aider.conf.yaml (project dir and $HOME) when opening project
- added support for extra Python packages to be installed on start via AIDER_DESK_EXTRA_PYTHON_PACKAGES environment variable

## [0.17.0]

- enhanced group question handling with All and Skip answers for questions like Add file?
- handling outdated Python venv directory by reinitializing it
- added prompt behavior settings for command confirmation and auto suggestions
- updated Aider context management tools to handle multiple files at once
- gemini-2.5-pro-preview-05-06 -> gemini-2.5-pro-preview-06-05
- added log message when max iterations are reached in Agent mode
- added drop file(s) support to Add File dialog
- properly passing reasoningEffort to Requesty provider
- improved caching for various providers and enhanced token and cost usage tracking
- added /init command to initialize PROJECT.md rules file with project information
- added configurable temperature setting for Agent profile
- added custom base URL config for Gemini provider
- added Clear chat button to project top bar

## [0.16.1]

- added functionality to reorder open project tabs
- made the Python exec detection smarter during the installation
- use python.exe instead of pythonw.exe on Windows
- MCP server tools set to Always approved now don't require confirmation
- fixed Gemini model response in Agent
- added Thinking budget, Include thoughts and Use search grounding settings for Gemini provider
- improved error handling for syntax highlighting in CodeBlock component

## [0.16.0]

- light mode theme
- added Requesty provider in Agent
- fixed search power tool usage
- explicit caching for Anthropic models in Agent
- ability to setup models for OpenRouter, Requesty, and OpenAI-compatible providers
- added boto3 as preinstalled Python package
- improved Agent model selector with search and preferred models
- glob and grep power tools respect gitignore patterns
- added descriptions for commands
- adding paths of working files for improved reference in Agent when full context files are not included
- tool messages now correctly copy the full JSON content of the tool
- rule files for Agent and optionally for Aider
- auto-approve for Agent flow and tools to remove interaction with user
- anonymous telemetry data collection
- enhanced paste functionality to support multiple files in Add Context Files dialog
- loading models info with context window and costs for Agent

## [0.15.1]

- fixed agent providers settings for OpenRouter
- correctly using provider and model based on selected Agent profile

## [0.15.0]

- explicitly sending project base directory to Aider process
- disabled spell check for input fields as it does not serve any purpose
- added loading message when auto linting and showing output of auto test command
- loading list of available models from Ollama server
- popup menu for input history
- agent profiles
- added gemini-2.5-flash-preview-05-20 to agent models
- added claude-sonnet-4-20250514 to agent models
- correctly showing many recent project in open project dialog
- using carousel to projects list when there are many opened projects
- warning for already open projects in Open Project dialog
- added missing usage tokens and cost on tool messages

## [0.14.1]

- fixed issue with black screen on code block render

## [0.14.0]

- correctly showing release notes HTML
- implemented confirmations for Power tools and added new answer "Always for this run"
- adding files created by power tools into git
- updated Gemini 2.5 Pro Preview version for Agent
- reinitializing Executor in Python Connector after shutdown (e.g. sleep)
- added session token support for Agent's Bedrock provider
- properly normalizing Windows path on non-Windows OS
- added Remove action for log messages
- added support for /commit command
- enhanced AddFileDialog with multi-file selection and also directory selection
- enhanced write and edit tool messages syntax highlighted code and diff viewer
- improved overall performance of the diff viewer
- loading environment variables for Agent providers from .env files in home and project directories
- find in chat functionality

## [0.13.0]

- improved requests to OpenRouter by adding require_parameters: true
- added code edit format selector
- notifications for prompt completion and questions
- properly awaiting after the question is answered before asking the next question
- normalizing file paths before using them further
- optimized MCP server initialization
- added option to add files as read-only when clicking with CTRL/CMD
- added UI button to drop all context files
- ability to edit last user message via user message action menu or /edit-last command
- added Power Tools for direct file operations, searching, and bash execution
- enhanced tool error handling by retrying with matching tool names
- improved tool messages presentation
- optimized messages context for implicit caching (e.g. Gemini 2.5 models)

## [0.12.0]

- correct placement of --init flag for Docker MCP server execution
- added support for /copy-context command
- added support for /tokens command
- added token usage progress bar to cost info
- added direct support for OpenRouter in Agent mode
- added version info for Aider and AiderDesk and improved update handling
- fixed project directory compatibility when mixing IDE on Windows and AiderDesk on WSL
- fixed issue with no attribute 'usage_report'
- initial model for project now respect --model option or check for API keys in environment variables
- improved performance of add/drop actions when working with a large number of files in context
- added support for /reset command
- added support for /drop command
- added ability to redo the last user message via user message action menu or /redo command

## [0.11.1]

- using Aider's --env and --env-file options for Agent LLM providers
- added confirmation dialog for Aider restart after settings changes
- improved Agent internal Aider tool description and fixed flow with adding new file to context
- fixed editing of custom instructions for Agent settings

## [0.11.0]

- fixed issue with docker MCP server not closing properly
- closing session popup when clicking on the button again
- added zoom level setting
- properly adding Aider's reflection message as user message
- fixed max reflections count
- reasoning effort and thinking tokens stored for projects
- fixed Select dropdown positioning
- removed mode locking functionality - mode is now always 'locked'
- commands are now stored in input history
- added Markdown rendering support for messages
- added bottom bar to message with additional info and actions
- added ability to remove last message from the context

## [0.10.0]

- arrow up/down does not change the history prompt after editing the text anymore
- improved agent system prompt
- added gpt-4.1 and gpt-4.1-mini models for Agent
- added more information about selected model (tokens, cost per 1M tokens, etc.)
- showing Agent model in the project bar
- implemented tool approval settings for enhanced user control
- added o4-mini model in Agent
- properly handling user input when tool call is denied by user
- added model selector for Agent model to Project bar
- using env vars for Agent LLM providers (API keys, etc.)
- enhanced agent system prompt with improved structure and clarity
- added gemini-2.5-flash-preview-04-17 model for Agent
- added export session to Markdown functionality
- added option to include repo map in Agent context

## [0.9.0]

- fixed editor response in architect mode
- fixed right padding in prompt field
- added invalidToolArguments tool for handling invalid tool arguments error in agent
- updated tool message rendering
- added option to show and manage all project files in Context Files
- added gemini-2.0-flash-exp model in Agent
- improved tool message handling within session
- fixed overflowing of the code blocks in messages
- pasting multiple MCP servers at once within the same JSON will add all the servers
- revamped session management
- adding command output to context messages for Agent
- fixed PATH environment variable on MacOS
- enhanced MCP server configuration with possibility to update the whole config
- added support for Ollama provider in Agent
- replace system prompt with custom instructions for Agent
- fixed issue with `npx` in MCP servers on Windows

## [0.8.0]

- refactored Agent to use Vercel AI SDK, added new Agent mode, updated agent flow, and enhanced LLM provider support/tool handling
- correctly showing MCP config tab on Configure servers action
- option to disable specific MCP server tools
- removed tool response limiting
- fixed issue with tool responses when using Gemini models
- added localization support (currently English and Chinese)
- added Agent mode as one of the available modes instead of having it as a separate setting

## [0.7.1]

- added support for OpenAI compatible providers in MCP agent

## [0.7.0]

- added support for Deepseek provider in MCP agent
- added General settings with Start Up section with options to load context messages and files from last session
- added support for managing sessions
- fixed issue with 0.80.0 aider version
- show read-only icon in Context Files when all files are displayed

## [0.6.0]

- added support for /context command
- added support for gemini-2.5-pro-exp-03-25 model in MCP agent
- added support for custom OpenAI compatible models with openai/ prefix

## [0.5.1]

- optimized start up installation of packages
- using AWS_PROFILE environment variable for Bedrock provider when no accessKeyId/secretAccessKey is provided

## [0.5.0]

- added toggle for edit format lock by repeating the same command (/ask, /architect)
- persisting MCP agent message history for next messages
- added support for Amazon Bedrock provider in MPC agent (#20)
- added support for o3-mini model in MCP agent
- keeping the selected MCP servers when toggling MCP agent
- added option to add context files to MCP agent
- properly adding Aider's files present at start to AiderDesk's Context files
- added /mcp command to toggle MCP agent
- added maximum tokens setting for MCP agent
- improved MCP agent system prompt
- MCP agent now uses aider as another tool

## [0.4.2]

- added debouncing to autocompletion in prompt field
- keeping the processing on errors (e.g. LLM model API overload that keeps retrying)
- using --no-cache-dir when installing Python packages on start

## [0.4.1]

- fixed prompt field answer handling to properly prepare for next prompt after answering question
- fixed architect auto-accept behavior in connector to work properly with AiderDesk
- fixed yes/no question answering with custom prompt
- added support for /run command
- added support for /reasoning-effort, /think-tokens commands and showing the values in the project bar
- added Thinking and Answer message blocks when using reasoning models
- fixed watch files infinite loop caused by missing ignores

## [0.4.0]

- fancy animation for loading message
- added Gemini model support for MCP agent
- updated autocompletion in prompt field to include abbreviations
- fixed MCP tool schema for Gemini provider
- added REST API for managing context files and running prompt
- added `get-addable-files` REST API endpoint
- MCP server for AiderDesk

## [0.3.3]

- skip adding ignored non read-only files to the context
- improved MCP client interruption handling
- properly adding user input messages to the input history when using MCP tools
- wrapping long tool message content
- better handling of MCP tool errors
- increase max buffer size for socket.io events to 100MB to fix issue with large repos

## [0.3.2]

- added result of MCP tool to the tool message
- updated Claude model to 3.7 in default preferred list of models
- system prompt for MCP agent can be now configured in settings
- fixed prompt field focus issue after model selection
- properly showing preferred models in model selector when searching
- added missing vertical scrollbar when MCP server has many tools
- interpolating ${projectDir} in MCP server config `env` values
- interpolating ${projectDir} in MCP server config `args`

## [0.3.1]

- using python executable to install packages instead of pip
- added `/map` and `/map-refresh` commands for repository mapping functionality
- prevent infinite loading state after application refresh
- added AIDER_DESK_NO_AUTO_UPDATE environment variable to disable automatic updates<|MERGE_RESOLUTION|>--- conflicted
+++ resolved
@@ -9,11 +9,8 @@
 - added hourly, daily, monthly, yearly aggregation for dashboard data
 - added support for non-git projects
 - fixed map-refresh command not to display the map
-<<<<<<< HEAD
+- added integrated terminal component
 - added model selectors loaded from the Requesty and OpenRouter APIs
-=======
-- added integrated terminal component
->>>>>>> 2691a70e
 
 ## [0.24.0]
 
