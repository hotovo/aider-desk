# Changelog

## [UNRELEASED]

- revamped starting progress bar
<<<<<<< HEAD
- added user-friendly aider options configuration
=======
- added /clear-logs command to clear log messages from chat
>>>>>>> 85de139e

## [0.18.0]

- added /compact command to compact conversation history
- prompts starting with '/' are checked if they are path like before checking them as commands
- properly closing deleted MCP servers
- adding HOME environment to MCP server connection
- read file power tool now denies to read binary files
- retrying 'unknown' responses from Gemini models
- improved prompt field with autocompletion
- calculating cost including cached tokens for Gemini models
- tool result containing image data is passed as image message to models
- added duplicate tool call prevention in Agent
- normalizing tool IDs before sending them to LLM
- added AIDER_DESK_AIDER_VERSION environment variable to use custom version of Aider
- fixed claude-4-sonnet-20250514 default model
- added caching info for Requesty provider
- setting to use Vim bindings in Prompt field
- using uv for Python package management
- respecting model and weak-model set in .aider.conf.yaml (project dir and $HOME) when opening project
- added support for extra Python packages to be installed on start via AIDER_DESK_EXTRA_PYTHON_PACKAGES environment variable

## [0.17.0]

- enhanced group question handling with All and Skip answers for questions like Add file?
- handling outdated Python venv directory by reinitializing it
- added prompt behavior settings for command confirmation and auto suggestions
- updated Aider context management tools to handle multiple files at once
- gemini-2.5-pro-preview-05-06 -> gemini-2.5-pro-preview-06-05
- added log message when max iterations are reached in Agent mode
- added drop file(s) support to Add File dialog
- properly passing reasoningEffort to Requesty provider
- improved caching for various providers and enhanced token and cost usage tracking
- added /init command to initialize PROJECT.md rules file with project information
- added configurable temperature setting for Agent profile
- added custom base URL config for Gemini provider
- added Clear chat button to project top bar

## [0.16.1]

- added functionality to reorder open project tabs
- made the Python exec detection smarter during the installation
- use python.exe instead of pythonw.exe on Windows
- MCP server tools set to Always approved now don't require confirmation
- fixed Gemini model response in Agent
- added Thinking budget, Include thoughts and Use search grounding settings for Gemini provider
- improved error handling for syntax highlighting in CodeBlock component

## [0.16.0]

- light mode theme
- added Requesty provider in Agent
- fixed search power tool usage
- explicit caching for Anthropic models in Agent
- ability to setup models for OpenRouter, Requesty, and OpenAI-compatible providers
- added boto3 as preinstalled Python package
- improved Agent model selector with search and preferred models
- glob and grep power tools respect gitignore patterns
- added descriptions for commands
- adding paths of working files for improved reference in Agent when full context files are not included
- tool messages now correctly copy the full JSON content of the tool
- rule files for Agent and optionally for Aider
- auto-approve for Agent flow and tools to remove interaction with user
- anonymous telemetry data collection
- enhanced paste functionality to support multiple files in Add Context Files dialog
- loading models info with context window and costs for Agent

## [0.15.1]

- fixed agent providers settings for OpenRouter
- correctly using provider and model based on selected Agent profile

## [0.15.0]

- explicitly sending project base directory to Aider process
- disabled spell check for input fields as it does not serve any purpose
- added loading message when auto linting and showing output of auto test command
- loading list of available models from Ollama server
- popup menu for input history
- agent profiles
- added gemini-2.5-flash-preview-05-20 to agent models
- added claude-sonnet-4-20250514 to agent models
- correctly showing many recent project in open project dialog
- using carousel to projects list when there are many opened projects
- warning for already open projects in Open Project dialog
- added missing usage tokens and cost on tool messages

## [0.14.1]

- fixed issue with black screen on code block render

## [0.14.0]

- correctly showing release notes HTML
- implemented confirmations for Power tools and added new answer "Always for this run"
- adding files created by power tools into git
- updated Gemini 2.5 Pro Preview version for Agent
- reinitializing Executor in Python Connector after shutdown (e.g. sleep)
- added session token support for Agent's Bedrock provider
- properly normalizing Windows path on non-Windows OS
- added Remove action for log messages
- added support for /commit command
- enhanced AddFileDialog with multi-file selection and also directory selection
- enhanced write and edit tool messages syntax highlighted code and diff viewer
- improved overall performance of the diff viewer
- loading environment variables for Agent providers from .env files in home and project directories
- find in chat functionality

## [0.13.0]

- improved requests to OpenRouter by adding require_parameters: true
- added code edit format selector
- notifications for prompt completion and questions
- properly awaiting after the question is answered before asking the next question
- normalizing file paths before using them further
- optimized MCP server initialization
- added option to add files as read-only when clicking with CTRL/CMD
- added UI button to drop all context files
- ability to edit last user message via user message action menu or /edit-last command
- added Power Tools for direct file operations, searching, and bash execution
- enhanced tool error handling by retrying with matching tool names
- improved tool messages presentation
- optimized messages context for implicit caching (e.g. Gemini 2.5 models)

## [0.12.0]

- correct placement of --init flag for Docker MCP server execution
- added support for /copy-context command
- added support for /tokens command
- added token usage progress bar to cost info
- added direct support for OpenRouter in Agent mode
- added version info for Aider and AiderDesk and improved update handling
- fixed project directory compatibility when mixing IDE on Windows and AiderDesk on WSL
- fixed issue with no attribute 'usage_report'
- initial model for project now respect --model option or check for API keys in environment variables
- improved performance of add/drop actions when working with a large number of files in context
- added support for /reset command
- added support for /drop command
- added ability to redo the last user message via user message action menu or /redo command

## [0.11.1]

- using Aider's --env and --env-file options for Agent LLM providers
- added confirmation dialog for Aider restart after settings changes
- improved Agent internal Aider tool description and fixed flow with adding new file to context
- fixed editing of custom instructions for Agent settings

## [0.11.0]

- fixed issue with docker MCP server not closing properly
- closing session popup when clicking on the button again
- added zoom level setting
- properly adding Aider's reflection message as user message
- fixed max reflections count
- reasoning effort and thinking tokens stored for projects
- fixed Select dropdown positioning
- removed mode locking functionality - mode is now always 'locked'
- commands are now stored in input history
- added Markdown rendering support for messages
- added bottom bar to message with additional info and actions
- added ability to remove last message from the context

## [0.10.0]

- arrow up/down does not change the history prompt after editing the text anymore
- improved agent system prompt
- added gpt-4.1 and gpt-4.1-mini models for Agent
- added more information about selected model (tokens, cost per 1M tokens, etc.)
- showing Agent model in the project bar
- implemented tool approval settings for enhanced user control
- added o4-mini model in Agent
- properly handling user input when tool call is denied by user
- added model selector for Agent model to Project bar
- using env vars for Agent LLM providers (API keys, etc.)
- enhanced agent system prompt with improved structure and clarity
- added gemini-2.5-flash-preview-04-17 model for Agent
- added export session to Markdown functionality
- added option to include repo map in Agent context

## [0.9.0]

- fixed editor response in architect mode
- fixed right padding in prompt field
- added invalidToolArguments tool for handling invalid tool arguments error in agent
- updated tool message rendering
- added option to show and manage all project files in Context Files
- added gemini-2.0-flash-exp model in Agent
- improved tool message handling within session
- fixed overflowing of the code blocks in messages
- pasting multiple MCP servers at once within the same JSON will add all the servers
- revamped session management
- adding command output to context messages for Agent
- fixed PATH environment variable on MacOS
- enhanced MCP server configuration with possibility to update the whole config
- added support for Ollama provider in Agent
- replace system prompt with custom instructions for Agent
- fixed issue with `npx` in MCP servers on Windows

## [0.8.0]

- refactored Agent to use Vercel AI SDK, added new Agent mode, updated agent flow, and enhanced LLM provider support/tool handling
- correctly showing MCP config tab on Configure servers action
- option to disable specific MCP server tools
- removed tool response limiting
- fixed issue with tool responses when using Gemini models
- added localization support (currently English and Chinese)
- added Agent mode as one of the available modes instead of having it as a separate setting

## [0.7.1]

- added support for OpenAI compatible providers in MCP agent

## [0.7.0]

- added support for Deepseek provider in MCP agent
- added General settings with Start Up section with options to load context messages and files from last session
- added support for managing sessions
- fixed issue with 0.80.0 aider version
- show read-only icon in Context Files when all files are displayed

## [0.6.0]

- added support for /context command
- added support for gemini-2.5-pro-exp-03-25 model in MCP agent
- added support for custom OpenAI compatible models with openai/ prefix

## [0.5.1]

- optimized start up installation of packages
- using AWS_PROFILE environment variable for Bedrock provider when no accessKeyId/secretAccessKey is provided

## [0.5.0]

- added toggle for edit format lock by repeating the same command (/ask, /architect)
- persisting MCP agent message history for next messages
- added support for Amazon Bedrock provider in MPC agent (#20)
- added support for o3-mini model in MCP agent
- keeping the selected MCP servers when toggling MCP agent
- added option to add context files to MCP agent
- properly adding Aider's files present at start to AiderDesk's Context files
- added /mcp command to toggle MCP agent
- added maximum tokens setting for MCP agent
- improved MCP agent system prompt
- MCP agent now uses aider as another tool

## [0.4.2]

- added debouncing to autocompletion in prompt field
- keeping the processing on errors (e.g. LLM model API overload that keeps retrying)
- using --no-cache-dir when installing Python packages on start

## [0.4.1]

- fixed prompt field answer handling to properly prepare for next prompt after answering question
- fixed architect auto-accept behavior in connector to work properly with AiderDesk
- fixed yes/no question answering with custom prompt
- added support for /run command
- added support for /reasoning-effort, /think-tokens commands and showing the values in the project bar
- added Thinking and Answer message blocks when using reasoning models
- fixed watch files infinite loop caused by missing ignores

## [0.4.0]

- fancy animation for loading message
- added Gemini model support for MCP agent
- updated autocompletion in prompt field to include abbreviations
- fixed MCP tool schema for Gemini provider
- added REST API for managing context files and running prompt
- added `get-addable-files` REST API endpoint
- MCP server for AiderDesk

## [0.3.3]

- skip adding ignored non read-only files to the context
- improved MCP client interruption handling
- properly adding user input messages to the input history when using MCP tools
- wrapping long tool message content
- better handling of MCP tool errors
- increase max buffer size for socket.io events to 100MB to fix issue with large repos

## [0.3.2]

- added result of MCP tool to the tool message
- updated Claude model to 3.7 in default preferred list of models
- system prompt for MCP agent can be now configured in settings
- fixed prompt field focus issue after model selection
- properly showing preferred models in model selector when searching
- added missing vertical scrollbar when MCP server has many tools
- interpolating ${projectDir} in MCP server config `env` values
- interpolating ${projectDir} in MCP server config `args`

## [0.3.1]

- using python executable to install packages instead of pip
- added `/map` and `/map-refresh` commands for repository mapping functionality
- prevent infinite loading state after application refresh
- added AIDER_DESK_NO_AUTO_UPDATE environment variable to disable automatic updates<|MERGE_RESOLUTION|>--- conflicted
+++ resolved
@@ -3,11 +3,8 @@
 ## [UNRELEASED]
 
 - revamped starting progress bar
-<<<<<<< HEAD
+- added /clear-logs command to clear log messages from chat
 - added user-friendly aider options configuration
-=======
-- added /clear-logs command to clear log messages from chat
->>>>>>> 85de139e
 
 ## [0.18.0]
 
