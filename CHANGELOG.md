--- conflicted
+++ resolved
@@ -2,11 +2,8 @@
 
 ## [UNRELEASED]
 
-<<<<<<< HEAD
-- added tokens info for context files on hover
-=======
 - extended context memory mode for Subagents to Full context or Last message
->>>>>>> b326ab5f
+- added tokens info for context files
 
 ## [0.29.0]
 
