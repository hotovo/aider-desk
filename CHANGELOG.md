--- conflicted
+++ resolved
@@ -4,9 +4,6 @@
 
 - revamped starting progress bar
 - added /clear-logs command to clear log messages from chat
-<<<<<<< HEAD
-- added option to open project in aider desk from command line
-=======
 - added user-friendly aider options configuration
 - added TODO tasks list functionality to Agent
 - do not add the same message in a row to input history
@@ -16,7 +13,7 @@
 - optimized MCP servers reloading when switching between projects
 - added new 'agent' tool for sub-agent executions
 - updated temp directory for pasted images and web scraped content
->>>>>>> 2640bef1
+- added option to open project in aider desk from command line
 
 ## [0.18.0]
 
