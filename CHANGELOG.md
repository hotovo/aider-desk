# Changelog

## [0.32.0]

- changed system prompt to XML structure for better instruction following across the various models
- fixed issue with text jumping in Prompt field when typing fast
<<<<<<< HEAD
- notifications correcly using selected theme
- added more tab control
=======
- notifications correctly using selected theme
- added check for new project paths
- yes-always options correctly respected
- correctly using the selected edit format in Architect mode
- added warning for Gemini models' tool limitation with search grounding
- added compact information about current actions to subagent messages
- added 'clear_context' tool to AiderDesk MCP server
- added Cerebras provider
>>>>>>> 5a0b9c60

## [0.31.0]

- updated to React 19 for possible performance improvements
- added better undo last commit support even outside of Aider modes
- added support for optional autoApprove property in custom commands
- improved support when using subfolder of git root as project directory
- properly loading messages from the last session on startup
- added None reasoning effort option for OpenAI provider
- added dynamic model loading for LLM providers
- enhanced Power tool messages UX
- automatically setting configured provider models when API keys are provided

## [0.30.0]

- extended context memory mode for Subagents to Full context or Last message
- added server settings to control exposing the API and browser access
- added basic authentication for the server access
- added possibility to start Cloudflare tunnel to access the server
- added tokens info for context files
- added option to change font size
- added simple but functional responsive design
- fixed issue causing info message types appearing before the end of diffs when using fast models

## [0.29.0]

- updating the context info after Aider mode requests
- showing message when generating commit message after modifications
- added 'Can use subagents' configuration to Agent profile
- added events manager layer and support for Socket.IO event updates
- added headless mode with AIDER_DESK_HEADLESS=true environment variable
- added full API layer for external clients
- added context memory option to Subagents to preserve context within the same conversation

## [0.28.1]

- properly using bundled probe binaries

## [0.28.0]

- added model selector to Agent profile in Settings
- correctly using the selected model when compacting the conversation
- updated scrollbar style in agent selector when there is more profiles than fit
- implemented subagents functionality
- added confirm before edit option for Aider coder
- added fetch power tool
- removed Playwright dependency for web scraping in favor of internal browser
- fixed issue with getting stuck when dropping files
- updated temperature range to 0-2 with 0.5 step
- gracefully handling no changes in file edit tool instead of erroring
- drag and drop external files to Context files
- added scroll to bottom button to the message area
- including AGENTS.md in the system prompt by default when using Agent mode
- fixed issue with duplication in thinking section of message with some OpenRouter models
- properly using context messages and files when using context aware commands (e.g. /tokens)
- added support for 'minimal' reasoning effort (for GPT-5 model)
- showing relevant model selectors in Project bar based on the mode and tools

## [0.27.0]

- parsing <think> tags as reasoning part of the response
- fixed unnecessary reload of component during onboarding process
- implemented better support for themes + new themes added
- implemented support for fonts + new fonts added
- added keyboard shortcuts to toggle TODO list (Alt+T), Include context files (Alt+F), Include repository map (Alt+R), and Auto-approve (Alt+Y)
- updated application main menu and included Settings
- fixed multiselect checkboxes
- added `docs-site/` with documentation app

## [0.26.0]

- pasting image processed in AiderDesk instead of using Aider to handle it
- added image file processing support for Agent context
- using relative path for web scrapped content files
- AGENTS.md instead of PROJECT.md when using /init
- using "diff" mode as default for models in Aider
- added configurable require_parameters for OpenRouter
- updated prompt field placeholders with real like examples
- added support for arm64 macOS builds
- message groups for Aider and Sub-agent prompts
- added support for Vertex AI provider
- increase stdout buffer size for shell commands in custom commands
- added keyboard navigation to select component
- remember last editFormat per model and per project
- fixed issue with GPT-5 model in Agent mode
- added summaries to Agent profile sections accordions
- updated Electron libraries to the latest versions
- properly set history item when search query is used
- tool message names to use neutral tense
- added context menu with Copy and Paste actions
- properly loading last session on start when IDE plugin is connected
- added reasoning effort to OpenAI provider in Agent mode

## [0.25.1]

- properly adding files recursively when directory is added to context

## [0.25.0]

- improved connection and communication with Aider
- reading cached tokens when working with Aider modes
- fixed start up with using local Aider installation via AIDER_DESK_AIDER_VERSION
- fixed command output messages in the context
- added hourly, daily, monthly, yearly aggregation for dashboard data
- added support for non-git projects
- fixed map-refresh command not to display the map
- added integrated terminal component
- added model selectors loaded from the Requesty and OpenRouter APIs
- added advanced settings to OpenRouter provider
- correctly handling user's rejected message to Architect plan

## [0.24.0]

- support for headers in streamable MCP servers
- added search to input history
- added Langfuse OpenTelemetry instrumentation for Agent and Aider
- added action to clears all todo list tasks
- fixed architect mode interruption while editing files

## [0.23.0]

- fixed laggy prompt field clearing after submitting message
- added support for streamable remote MCP servers
- added direct configuration for LM Studio provider
- added direct configuration for Groq provider
- improved escape character sanitization in file edit tool
- render HTML tags properly in messages
- basic support for udiff format in diff viewer
- excluding information about disabled power tools in the system prompt
- improved context files messages in Agent
- improved Aider initial startup error handling

## [0.22.0]

- added custom commands availability to all modes
- added info message when agent hits max output tokens
- improved handling of unknown finish reason during agent iteration
- fixed UnicodeEncodeError on Windows inside Aider
- correctly handling stored answer
- added retry for other finish reason in Agent run
- todo list disappearance outside agent mode or without useTodoTools enabled
- added optional target file parameter to /web command
- /web commands are now saved into input history

## [0.21.0]

- not storing tool messages without the usage report into DB
- added cached token information for Gemini models
- fixed issue with unfinished stream response text preceding a tool call
- default agent profile for new users set to Power Tools and added Aider as the second one
- explicit cache control with Requesty Anthropic models used only when auto caching is disabled
- unified LLM providers settings
- improved onboarding flow with new unified LLM providers
- added action to open directory with logs into Settings -> Version
- added file completion with @ mention
- added option to open project in AiderDesk from command line
- notification when update is ready to be installed
- custom commands in Agent mode
- fixed issue with maximizing window on startup
- added description to agent profile
- removed rule files from the context files presented to agent as they are already in system prompt

## [0.20.0]

- removed duplicated cost from assistant message when tool is used
- usage dashboard with tokens and cost and charts with breakdown data
- updated to GA gemini models
- omitting error message for failing MCP server that are not enabled
- sub-agent tool presentation and context persistence improvements
- added icon for auto-approve to agent selector for immediate recognition
- showing streaming of reasoning (thinking) on agent messages
- determining default agent model based on available API keys in environment
- properly pasting files with path outside of project that start with project dir

## [0.19.0]

- revamped starting progress bar
- added /clear-logs command to clear log messages from chat
- added user-friendly aider options configuration
- added TODO tasks list functionality to Agent
- do not add the same message in a row to input history
- removed Aider run_prompt tool responses to reduce token usage
- added options to manage TODO list items (add, edit, remove)
- interrupt action cancels the current question
- optimized MCP servers reloading when switching between projects
- added new 'agent' tool for sub-agent executions
- updated temp directory for pasted images and web scraped content

## [0.18.0]

- added /compact command to compact conversation history
- prompts starting with '/' are checked if they are path like before checking them as commands
- properly closing deleted MCP servers
- adding HOME environment to MCP server connection
- read file power tool now denies to read binary files
- retrying 'unknown' responses from Gemini models
- improved prompt field with autocompletion
- calculating cost including cached tokens for Gemini models
- tool result containing image data is passed as image message to models
- added duplicate tool call prevention in Agent
- normalizing tool IDs before sending them to LLM
- added AIDER_DESK_AIDER_VERSION environment variable to use custom version of Aider
- fixed claude-4-sonnet-20250514 default model
- added caching info for Requesty provider
- setting to use Vim bindings in Prompt field
- using uv for Python package management
- respecting model and weak-model set in .aider.conf.yaml (project dir and $HOME) when opening project
- added support for extra Python packages to be installed on start via AIDER_DESK_EXTRA_PYTHON_PACKAGES environment variable

## [0.17.0]

- enhanced group question handling with All and Skip answers for questions like Add file?
- handling outdated Python venv directory by reinitializing it
- added prompt behavior settings for command confirmation and auto suggestions
- updated Aider context management tools to handle multiple files at once
- gemini-2.5-pro-preview-05-06 -> gemini-2.5-pro-preview-06-05
- added log message when max iterations are reached in Agent mode
- added drop file(s) support to Add File dialog
- properly passing reasoningEffort to Requesty provider
- improved caching for various providers and enhanced token and cost usage tracking
- added /init command to initialize PROJECT.md rules file with project information
- added configurable temperature setting for Agent profile
- added custom base URL config for Gemini provider
- added Clear chat button to project top bar

## [0.16.1]

- added functionality to reorder open project tabs
- made the Python exec detection smarter during the installation
- use python.exe instead of pythonw.exe on Windows
- MCP server tools set to Always approved now don't require confirmation
- fixed Gemini model response in Agent
- added Thinking budget, Include thoughts and Use search grounding settings for Gemini provider
- improved error handling for syntax highlighting in CodeBlock component

## [0.16.0]

- light mode theme
- added Requesty provider in Agent
- fixed search power tool usage
- explicit caching for Anthropic models in Agent
- ability to setup models for OpenRouter, Requesty, and OpenAI-compatible providers
- added boto3 as preinstalled Python package
- improved Agent model selector with search and preferred models
- glob and grep power tools respect gitignore patterns
- added descriptions for commands
- adding paths of working files for improved reference in Agent when full context files are not included
- tool messages now correctly copy the full JSON content of the tool
- rule files for Agent and optionally for Aider
- auto-approve for Agent flow and tools to remove interaction with user
- anonymous telemetry data collection
- enhanced paste functionality to support multiple files in Add Context Files dialog
- loading models info with context window and costs for Agent

## [0.15.1]

- fixed agent providers settings for OpenRouter
- correctly using provider and model based on selected Agent profile

## [0.15.0]

- explicitly sending project base directory to Aider process
- disabled spell check for input fields as it does not serve any purpose
- added loading message when auto linting and showing output of auto test command
- loading list of available models from Ollama server
- popup menu for input history
- agent profiles
- added gemini-2.5-flash-preview-05-20 to agent models
- added claude-sonnet-4-20250514 to agent models
- correctly showing many recent project in open project dialog
- using carousel to projects list when there are many opened projects
- warning for already open projects in Open Project dialog
- added missing usage tokens and cost on tool messages

## [0.14.1]

- fixed issue with black screen on code block render

## [0.14.0]

- correctly showing release notes HTML
- implemented confirmations for Power tools and added new answer "Always for this run"
- adding files created by power tools into git
- updated Gemini 2.5 Pro Preview version for Agent
- reinitializing Executor in Python Connector after shutdown (e.g. sleep)
- added session token support for Agent's Bedrock provider
- properly normalizing Windows path on non-Windows OS
- added Remove action for log messages
- added support for /commit command
- enhanced AddFileDialog with multi-file selection and also directory selection
- enhanced write and edit tool messages syntax highlighted code and diff viewer
- improved overall performance of the diff viewer
- loading environment variables for Agent providers from .env files in home and project directories
- find in chat functionality

## [0.13.0]

- improved requests to OpenRouter by adding require_parameters: true
- added code edit format selector
- notifications for prompt completion and questions
- properly awaiting after the question is answered before asking the next question
- normalizing file paths before using them further
- optimized MCP server initialization
- added option to add files as read-only when clicking with CTRL/CMD
- added UI button to drop all context files
- ability to edit last user message via user message action menu or /edit-last command
- added Power Tools for direct file operations, searching, and bash execution
- enhanced tool error handling by retrying with matching tool names
- improved tool messages presentation
- optimized messages context for implicit caching (e.g. Gemini 2.5 models)

## [0.12.0]

- correct placement of --init flag for Docker MCP server execution
- added support for /copy-context command
- added support for /tokens command
- added token usage progress bar to cost info
- added direct support for OpenRouter in Agent mode
- added version info for Aider and AiderDesk and improved update handling
- fixed project directory compatibility when mixing IDE on Windows and AiderDesk on WSL
- fixed issue with no attribute 'usage_report'
- initial model for project now respect --model option or check for API keys in environment variables
- improved performance of add/drop actions when working with a large number of files in context
- added support for /reset command
- added support for /drop command
- added ability to redo the last user message via user message action menu or /redo command

## [0.11.1]

- using Aider's --env and --env-file options for Agent LLM providers
- added confirmation dialog for Aider restart after settings changes
- improved Agent internal Aider tool description and fixed flow with adding new file to context
- fixed editing of custom instructions for Agent settings

## [0.11.0]

- fixed issue with docker MCP server not closing properly
- closing session popup when clicking on the button again
- added zoom level setting
- properly adding Aider's reflection message as user message
- fixed max reflections count
- reasoning effort and thinking tokens stored for projects
- fixed Select dropdown positioning
- removed mode locking functionality - mode is now always 'locked'
- commands are now stored in input history
- added Markdown rendering support for messages
- added bottom bar to message with additional info and actions
- added ability to remove last message from the context

## [0.10.0]

- arrow up/down does not change the history prompt after editing the text anymore
- improved agent system prompt
- added gpt-4.1 and gpt-4.1-mini models for Agent
- added more information about selected model (tokens, cost per 1M tokens, etc.)
- showing Agent model in the project bar
- implemented tool approval settings for enhanced user control
- added o4-mini model in Agent
- properly handling user input when tool call is denied by user
- added model selector for Agent model to Project bar
- using env vars for Agent LLM providers (API keys, etc.)
- enhanced agent system prompt with improved structure and clarity
- added gemini-2.5-flash-preview-04-17 model for Agent
- added export session to Markdown functionality
- added option to include repo map in Agent context

## [0.9.0]

- fixed editor response in architect mode
- fixed right padding in prompt field
- added invalidToolArguments tool for handling invalid tool arguments error in agent
- updated tool message rendering
- added option to show and manage all project files in Context Files
- added gemini-2.0-flash-exp model in Agent
- improved tool message handling within session
- fixed overflowing of the code blocks in messages
- pasting multiple MCP servers at once within the same JSON will add all the servers
- revamped session management
- adding command output to context messages for Agent
- fixed PATH environment variable on MacOS
- enhanced MCP server configuration with possibility to update the whole config
- added support for Ollama provider in Agent
- replace system prompt with custom instructions for Agent
- fixed issue with `npx` in MCP servers on Windows

## [0.8.0]

- refactored Agent to use Vercel AI SDK, added new Agent mode, updated agent flow, and enhanced LLM provider support/tool handling
- correctly showing MCP config tab on Configure servers action
- option to disable specific MCP server tools
- removed tool response limiting
- fixed issue with tool responses when using Gemini models
- added localization support (currently English and Chinese)
- added Agent mode as one of the available modes instead of having it as a separate setting

## [0.7.1]

- added support for OpenAI compatible providers in MCP agent

## [0.7.0]

- added support for Deepseek provider in MCP agent
- added General settings with Start Up section with options to load context messages and files from last session
- added support for managing sessions
- fixed issue with 0.80.0 aider version
- show read-only icon in Context Files when all files are displayed

## [0.6.0]

- added support for /context command
- added support for gemini-2.5-pro-exp-03-25 model in MCP agent
- added support for custom OpenAI compatible models with openai/ prefix

## [0.5.1]

- optimized start up installation of packages
- using AWS_PROFILE environment variable for Bedrock provider when no accessKeyId/secretAccessKey is provided

## [0.5.0]

- added toggle for edit format lock by repeating the same command (/ask, /architect)
- persisting MCP agent message history for next messages
- added support for Amazon Bedrock provider in MPC agent (#20)
- added support for o3-mini model in MCP agent
- keeping the selected MCP servers when toggling MCP agent
- added option to add context files to MCP agent
- properly adding Aider's files present at start to AiderDesk's Context files
- added /mcp command to toggle MCP agent
- added maximum tokens setting for MCP agent
- improved MCP agent system prompt
- MCP agent now uses aider as another tool

## [0.4.2]

- added debouncing to autocompletion in prompt field
- keeping the processing on errors (e.g. LLM model API overload that keeps retrying)
- using --no-cache-dir when installing Python packages on start

## [0.4.1]

- fixed prompt field answer handling to properly prepare for next prompt after answering question
- fixed architect auto-accept behavior in connector to work properly with AiderDesk
- fixed yes/no question answering with custom prompt
- added support for /run command
- added support for /reasoning-effort, /think-tokens commands and showing the values in the project bar
- added Thinking and Answer message blocks when using reasoning models
- fixed watch files infinite loop caused by missing ignores

## [0.4.0]

- fancy animation for loading message
- added Gemini model support for MCP agent
- updated autocompletion in prompt field to include abbreviations
- fixed MCP tool schema for Gemini provider
- added REST API for managing context files and running prompt
- added `get-addable-files` REST API endpoint
- MCP server for AiderDesk

## [0.3.3]

- skip adding ignored non read-only files to the context
- improved MCP client interruption handling
- properly adding user input messages to the input history when using MCP tools
- wrapping long tool message content
- better handling of MCP tool errors
- increase max buffer size for socket.io events to 100MB to fix issue with large repos

## [0.3.2]

- added result of MCP tool to the tool message
- updated Claude model to 3.7 in default preferred list of models
- system prompt for MCP agent can be now configured in settings
- fixed prompt field focus issue after model selection
- properly showing preferred models in model selector when searching
- added missing vertical scrollbar when MCP server has many tools
- interpolating ${projectDir} in MCP server config `env` values
- interpolating ${projectDir} in MCP server config `args`

## [0.3.1]

- using python executable to install packages instead of pip
- added `/map` and `/map-refresh` commands for repository mapping functionality
- prevent infinite loading state after application refresh
- added AIDER_DESK_NO_AUTO_UPDATE environment variable to disable automatic updates<|MERGE_RESOLUTION|>--- conflicted
+++ resolved
@@ -1,13 +1,13 @@
 # Changelog
+
+## [UNRELEASED]
+
+- added more tab control
 
 ## [0.32.0]
 
 - changed system prompt to XML structure for better instruction following across the various models
 - fixed issue with text jumping in Prompt field when typing fast
-<<<<<<< HEAD
-- notifications correcly using selected theme
-- added more tab control
-=======
 - notifications correctly using selected theme
 - added check for new project paths
 - yes-always options correctly respected
@@ -16,7 +16,6 @@
 - added compact information about current actions to subagent messages
 - added 'clear_context' tool to AiderDesk MCP server
 - added Cerebras provider
->>>>>>> 5a0b9c60
 
 ## [0.31.0]
 
