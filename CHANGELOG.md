# Changelog

## [UNRELEASED]

- not storing tool messages without the usage report into DB
- added cached token information for Gemini models
<<<<<<< HEAD
- added file completion with @ mention
=======
- fixed issue with unfinished stream response text preceding a tool call
- default agent profile for new users set to Power Tools and added Aider as the second one
- explicit cache control with Requesty Anthropic models used only when auto caching is disabled
- unified LLM providers settings
- improved onboarding flow with new unified LLM providers
- added action to open directory with logs into Settings -> Version
>>>>>>> 5948518d

## [0.20.0]

- removed duplicated cost from assistant message when tool is used
- usage dashboard with tokens and cost and charts with breakdown data
- updated to GA gemini models
- omitting error message for failing MCP server that are not enabled
- sub-agent tool presentation and context persistence improvements
- added icon for auto-approve to agent selector for immediate recognition
- showing streaming of reasoning (thinking) on agent messages
- determining default agent model based on available API keys in environment
- properly pasting files with path outside of project that start with project dir

## [0.19.0]

- revamped starting progress bar
- added /clear-logs command to clear log messages from chat
- added user-friendly aider options configuration
- added TODO tasks list functionality to Agent
- do not add the same message in a row to input history
- removed Aider run_prompt tool responses to reduce token usage
- added options to manage TODO list items (add, edit, remove)
- interrupt action cancels the current question
- optimized MCP servers reloading when switching between projects
- added new 'agent' tool for sub-agent executions
- updated temp directory for pasted images and web scraped content

## [0.18.0]

- added /compact command to compact conversation history
- prompts starting with '/' are checked if they are path like before checking them as commands
- properly closing deleted MCP servers
- adding HOME environment to MCP server connection
- read file power tool now denies to read binary files
- retrying 'unknown' responses from Gemini models
- improved prompt field with autocompletion
- calculating cost including cached tokens for Gemini models
- tool result containing image data is passed as image message to models
- added duplicate tool call prevention in Agent
- normalizing tool IDs before sending them to LLM
- added AIDER_DESK_AIDER_VERSION environment variable to use custom version of Aider
- fixed claude-4-sonnet-20250514 default model
- added caching info for Requesty provider
- setting to use Vim bindings in Prompt field
- using uv for Python package management
- respecting model and weak-model set in .aider.conf.yaml (project dir and $HOME) when opening project
- added support for extra Python packages to be installed on start via AIDER_DESK_EXTRA_PYTHON_PACKAGES environment variable

## [0.17.0]

- enhanced group question handling with All and Skip answers for questions like Add file?
- handling outdated Python venv directory by reinitializing it
- added prompt behavior settings for command confirmation and auto suggestions
- updated Aider context management tools to handle multiple files at once
- gemini-2.5-pro-preview-05-06 -> gemini-2.5-pro-preview-06-05
- added log message when max iterations are reached in Agent mode
- added drop file(s) support to Add File dialog
- properly passing reasoningEffort to Requesty provider
- improved caching for various providers and enhanced token and cost usage tracking
- added /init command to initialize PROJECT.md rules file with project information
- added configurable temperature setting for Agent profile
- added custom base URL config for Gemini provider
- added Clear chat button to project top bar

## [0.16.1]

- added functionality to reorder open project tabs
- made the Python exec detection smarter during the installation
- use python.exe instead of pythonw.exe on Windows
- MCP server tools set to Always approved now don't require confirmation
- fixed Gemini model response in Agent
- added Thinking budget, Include thoughts and Use search grounding settings for Gemini provider
- improved error handling for syntax highlighting in CodeBlock component

## [0.16.0]

- light mode theme
- added Requesty provider in Agent
- fixed search power tool usage
- explicit caching for Anthropic models in Agent
- ability to setup models for OpenRouter, Requesty, and OpenAI-compatible providers
- added boto3 as preinstalled Python package
- improved Agent model selector with search and preferred models
- glob and grep power tools respect gitignore patterns
- added descriptions for commands
- adding paths of working files for improved reference in Agent when full context files are not included
- tool messages now correctly copy the full JSON content of the tool
- rule files for Agent and optionally for Aider
- auto-approve for Agent flow and tools to remove interaction with user
- anonymous telemetry data collection
- enhanced paste functionality to support multiple files in Add Context Files dialog
- loading models info with context window and costs for Agent

## [0.15.1]

- fixed agent providers settings for OpenRouter
- correctly using provider and model based on selected Agent profile

## [0.15.0]

- explicitly sending project base directory to Aider process
- disabled spell check for input fields as it does not serve any purpose
- added loading message when auto linting and showing output of auto test command
- loading list of available models from Ollama server
- popup menu for input history
- agent profiles
- added gemini-2.5-flash-preview-05-20 to agent models
- added claude-sonnet-4-20250514 to agent models
- correctly showing many recent project in open project dialog
- using carousel to projects list when there are many opened projects
- warning for already open projects in Open Project dialog
- added missing usage tokens and cost on tool messages

## [0.14.1]

- fixed issue with black screen on code block render

## [0.14.0]

- correctly showing release notes HTML
- implemented confirmations for Power tools and added new answer "Always for this run"
- adding files created by power tools into git
- updated Gemini 2.5 Pro Preview version for Agent
- reinitializing Executor in Python Connector after shutdown (e.g. sleep)
- added session token support for Agent's Bedrock provider
- properly normalizing Windows path on non-Windows OS
- added Remove action for log messages
- added support for /commit command
- enhanced AddFileDialog with multi-file selection and also directory selection
- enhanced write and edit tool messages syntax highlighted code and diff viewer
- improved overall performance of the diff viewer
- loading environment variables for Agent providers from .env files in home and project directories
- find in chat functionality

## [0.13.0]

- improved requests to OpenRouter by adding require_parameters: true
- added code edit format selector
- notifications for prompt completion and questions
- properly awaiting after the question is answered before asking the next question
- normalizing file paths before using them further
- optimized MCP server initialization
- added option to add files as read-only when clicking with CTRL/CMD
- added UI button to drop all context files
- ability to edit last user message via user message action menu or /edit-last command
- added Power Tools for direct file operations, searching, and bash execution
- enhanced tool error handling by retrying with matching tool names
- improved tool messages presentation
- optimized messages context for implicit caching (e.g. Gemini 2.5 models)

## [0.12.0]

- correct placement of --init flag for Docker MCP server execution
- added support for /copy-context command
- added support for /tokens command
- added token usage progress bar to cost info
- added direct support for OpenRouter in Agent mode
- added version info for Aider and AiderDesk and improved update handling
- fixed project directory compatibility when mixing IDE on Windows and AiderDesk on WSL
- fixed issue with no attribute 'usage_report'
- initial model for project now respect --model option or check for API keys in environment variables
- improved performance of add/drop actions when working with a large number of files in context
- added support for /reset command
- added support for /drop command
- added ability to redo the last user message via user message action menu or /redo command

## [0.11.1]

- using Aider's --env and --env-file options for Agent LLM providers
- added confirmation dialog for Aider restart after settings changes
- improved Agent internal Aider tool description and fixed flow with adding new file to context
- fixed editing of custom instructions for Agent settings

## [0.11.0]

- fixed issue with docker MCP server not closing properly
- closing session popup when clicking on the button again
- added zoom level setting
- properly adding Aider's reflection message as user message
- fixed max reflections count
- reasoning effort and thinking tokens stored for projects
- fixed Select dropdown positioning
- removed mode locking functionality - mode is now always 'locked'
- commands are now stored in input history
- added Markdown rendering support for messages
- added bottom bar to message with additional info and actions
- added ability to remove last message from the context

## [0.10.0]

- arrow up/down does not change the history prompt after editing the text anymore
- improved agent system prompt
- added gpt-4.1 and gpt-4.1-mini models for Agent
- added more information about selected model (tokens, cost per 1M tokens, etc.)
- showing Agent model in the project bar
- implemented tool approval settings for enhanced user control
- added o4-mini model in Agent
- properly handling user input when tool call is denied by user
- added model selector for Agent model to Project bar
- using env vars for Agent LLM providers (API keys, etc.)
- enhanced agent system prompt with improved structure and clarity
- added gemini-2.5-flash-preview-04-17 model for Agent
- added export session to Markdown functionality
- added option to include repo map in Agent context

## [0.9.0]

- fixed editor response in architect mode
- fixed right padding in prompt field
- added invalidToolArguments tool for handling invalid tool arguments error in agent
- updated tool message rendering
- added option to show and manage all project files in Context Files
- added gemini-2.0-flash-exp model in Agent
- improved tool message handling within session
- fixed overflowing of the code blocks in messages
- pasting multiple MCP servers at once within the same JSON will add all the servers
- revamped session management
- adding command output to context messages for Agent
- fixed PATH environment variable on MacOS
- enhanced MCP server configuration with possibility to update the whole config
- added support for Ollama provider in Agent
- replace system prompt with custom instructions for Agent
- fixed issue with `npx` in MCP servers on Windows

## [0.8.0]

- refactored Agent to use Vercel AI SDK, added new Agent mode, updated agent flow, and enhanced LLM provider support/tool handling
- correctly showing MCP config tab on Configure servers action
- option to disable specific MCP server tools
- removed tool response limiting
- fixed issue with tool responses when using Gemini models
- added localization support (currently English and Chinese)
- added Agent mode as one of the available modes instead of having it as a separate setting

## [0.7.1]

- added support for OpenAI compatible providers in MCP agent

## [0.7.0]

- added support for Deepseek provider in MCP agent
- added General settings with Start Up section with options to load context messages and files from last session
- added support for managing sessions
- fixed issue with 0.80.0 aider version
- show read-only icon in Context Files when all files are displayed

## [0.6.0]

- added support for /context command
- added support for gemini-2.5-pro-exp-03-25 model in MCP agent
- added support for custom OpenAI compatible models with openai/ prefix

## [0.5.1]

- optimized start up installation of packages
- using AWS_PROFILE environment variable for Bedrock provider when no accessKeyId/secretAccessKey is provided

## [0.5.0]

- added toggle for edit format lock by repeating the same command (/ask, /architect)
- persisting MCP agent message history for next messages
- added support for Amazon Bedrock provider in MPC agent (#20)
- added support for o3-mini model in MCP agent
- keeping the selected MCP servers when toggling MCP agent
- added option to add context files to MCP agent
- properly adding Aider's files present at start to AiderDesk's Context files
- added /mcp command to toggle MCP agent
- added maximum tokens setting for MCP agent
- improved MCP agent system prompt
- MCP agent now uses aider as another tool

## [0.4.2]

- added debouncing to autocompletion in prompt field
- keeping the processing on errors (e.g. LLM model API overload that keeps retrying)
- using --no-cache-dir when installing Python packages on start

## [0.4.1]

- fixed prompt field answer handling to properly prepare for next prompt after answering question
- fixed architect auto-accept behavior in connector to work properly with AiderDesk
- fixed yes/no question answering with custom prompt
- added support for /run command
- added support for /reasoning-effort, /think-tokens commands and showing the values in the project bar
- added Thinking and Answer message blocks when using reasoning models
- fixed watch files infinite loop caused by missing ignores

## [0.4.0]

- fancy animation for loading message
- added Gemini model support for MCP agent
- updated autocompletion in prompt field to include abbreviations
- fixed MCP tool schema for Gemini provider
- added REST API for managing context files and running prompt
- added `get-addable-files` REST API endpoint
- MCP server for AiderDesk

## [0.3.3]

- skip adding ignored non read-only files to the context
- improved MCP client interruption handling
- properly adding user input messages to the input history when using MCP tools
- wrapping long tool message content
- better handling of MCP tool errors
- increase max buffer size for socket.io events to 100MB to fix issue with large repos

## [0.3.2]

- added result of MCP tool to the tool message
- updated Claude model to 3.7 in default preferred list of models
- system prompt for MCP agent can be now configured in settings
- fixed prompt field focus issue after model selection
- properly showing preferred models in model selector when searching
- added missing vertical scrollbar when MCP server has many tools
- interpolating ${projectDir} in MCP server config `env` values
- interpolating ${projectDir} in MCP server config `args`

## [0.3.1]

- using python executable to install packages instead of pip
- added `/map` and `/map-refresh` commands for repository mapping functionality
- prevent infinite loading state after application refresh
- added AIDER_DESK_NO_AUTO_UPDATE environment variable to disable automatic updates<|MERGE_RESOLUTION|>--- conflicted
+++ resolved
@@ -4,16 +4,13 @@
 
 - not storing tool messages without the usage report into DB
 - added cached token information for Gemini models
-<<<<<<< HEAD
-- added file completion with @ mention
-=======
 - fixed issue with unfinished stream response text preceding a tool call
 - default agent profile for new users set to Power Tools and added Aider as the second one
 - explicit cache control with Requesty Anthropic models used only when auto caching is disabled
 - unified LLM providers settings
 - improved onboarding flow with new unified LLM providers
 - added action to open directory with logs into Settings -> Version
->>>>>>> 5948518d
+- added file completion with @ mention
 
 ## [0.20.0]
 
