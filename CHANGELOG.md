# Changelog

<<<<<<< HEAD
## [UNRELEASED]
- added file completion with @ mention
=======
## [UNRELEASES]

- not storing tool messages without the usage report into DB
- added cached token information for Gemini models
>>>>>>> 161e9187

## [0.20.0]

- removed duplicated cost from assistant message when tool is used
- usage dashboard with tokens and cost and charts with breakdown data
- updated to GA gemini models
- omitting error message for failing MCP server that are not enabled
- sub-agent tool presentation and context persistence improvements
- added icon for auto-approve to agent selector for immediate recognition
- showing streaming of reasoning (thinking) on agent messages
- determining default agent model based on available API keys in environment
- properly pasting files with path outside of project that start with project dir

## [0.19.0]

- revamped starting progress bar
- added /clear-logs command to clear log messages from chat
- added user-friendly aider options configuration
- added TODO tasks list functionality to Agent
- do not add the same message in a row to input history
- removed Aider run_prompt tool responses to reduce token usage
- added options to manage TODO list items (add, edit, remove)
- interrupt action cancels the current question
- optimized MCP servers reloading when switching between projects
- added new 'agent' tool for sub-agent executions
- updated temp directory for pasted images and web scraped content

## [0.18.0]

- added /compact command to compact conversation history
- prompts starting with '/' are checked if they are path like before checking them as commands
- properly closing deleted MCP servers
- adding HOME environment to MCP server connection
- read file power tool now denies to read binary files
- retrying 'unknown' responses from Gemini models
- improved prompt field with autocompletion
- calculating cost including cached tokens for Gemini models
- tool result containing image data is passed as image message to models
- added duplicate tool call prevention in Agent
- normalizing tool IDs before sending them to LLM
- added AIDER_DESK_AIDER_VERSION environment variable to use custom version of Aider
- fixed claude-4-sonnet-20250514 default model
- added caching info for Requesty provider
- setting to use Vim bindings in Prompt field
- using uv for Python package management
- respecting model and weak-model set in .aider.conf.yaml (project dir and $HOME) when opening project
- added support for extra Python packages to be installed on start via AIDER_DESK_EXTRA_PYTHON_PACKAGES environment variable

## [0.17.0]

- enhanced group question handling with All and Skip answers for questions like Add file?
- handling outdated Python venv directory by reinitializing it
- added prompt behavior settings for command confirmation and auto suggestions
- updated Aider context management tools to handle multiple files at once
- gemini-2.5-pro-preview-05-06 -> gemini-2.5-pro-preview-06-05
- added log message when max iterations are reached in Agent mode
- added drop file(s) support to Add File dialog
- properly passing reasoningEffort to Requesty provider
- improved caching for various providers and enhanced token and cost usage tracking
- added /init command to initialize PROJECT.md rules file with project information
- added configurable temperature setting for Agent profile
- added custom base URL config for Gemini provider
- added Clear chat button to project top bar

## [0.16.1]

- added functionality to reorder open project tabs
- made the Python exec detection smarter during the installation
- use python.exe instead of pythonw.exe on Windows
- MCP server tools set to Always approved now don't require confirmation
- fixed Gemini model response in Agent
- added Thinking budget, Include thoughts and Use search grounding settings for Gemini provider
- improved error handling for syntax highlighting in CodeBlock component

## [0.16.0]

- light mode theme
- added Requesty provider in Agent
- fixed search power tool usage
- explicit caching for Anthropic models in Agent
- ability to setup models for OpenRouter, Requesty, and OpenAI-compatible providers
- added boto3 as preinstalled Python package
- improved Agent model selector with search and preferred models
- glob and grep power tools respect gitignore patterns
- added descriptions for commands
- adding paths of working files for improved reference in Agent when full context files are not included
- tool messages now correctly copy the full JSON content of the tool
- rule files for Agent and optionally for Aider
- auto-approve for Agent flow and tools to remove interaction with user
- anonymous telemetry data collection
- enhanced paste functionality to support multiple files in Add Context Files dialog
- loading models info with context window and costs for Agent

## [0.15.1]

- fixed agent providers settings for OpenRouter
- correctly using provider and model based on selected Agent profile

## [0.15.0]

- explicitly sending project base directory to Aider process
- disabled spell check for input fields as it does not serve any purpose
- added loading message when auto linting and showing output of auto test command
- loading list of available models from Ollama server
- popup menu for input history
- agent profiles
- added gemini-2.5-flash-preview-05-20 to agent models
- added claude-sonnet-4-20250514 to agent models
- correctly showing many recent project in open project dialog
- using carousel to projects list when there are many opened projects
- warning for already open projects in Open Project dialog
- added missing usage tokens and cost on tool messages

## [0.14.1]

- fixed issue with black screen on code block render

## [0.14.0]

- correctly showing release notes HTML
- implemented confirmations for Power tools and added new answer "Always for this run"
- adding files created by power tools into git
- updated Gemini 2.5 Pro Preview version for Agent
- reinitializing Executor in Python Connector after shutdown (e.g. sleep)
- added session token support for Agent's Bedrock provider
- properly normalizing Windows path on non-Windows OS
- added Remove action for log messages
- added support for /commit command
- enhanced AddFileDialog with multi-file selection and also directory selection
- enhanced write and edit tool messages syntax highlighted code and diff viewer
- improved overall performance of the diff viewer
- loading environment variables for Agent providers from .env files in home and project directories
- find in chat functionality

## [0.13.0]

- improved requests to OpenRouter by adding require_parameters: true
- added code edit format selector
- notifications for prompt completion and questions
- properly awaiting after the question is answered before asking the next question
- normalizing file paths before using them further
- optimized MCP server initialization
- added option to add files as read-only when clicking with CTRL/CMD
- added UI button to drop all context files
- ability to edit last user message via user message action menu or /edit-last command
- added Power Tools for direct file operations, searching, and bash execution
- enhanced tool error handling by retrying with matching tool names
- improved tool messages presentation
- optimized messages context for implicit caching (e.g. Gemini 2.5 models)

## [0.12.0]

- correct placement of --init flag for Docker MCP server execution
- added support for /copy-context command
- added support for /tokens command
- added token usage progress bar to cost info
- added direct support for OpenRouter in Agent mode
- added version info for Aider and AiderDesk and improved update handling
- fixed project directory compatibility when mixing IDE on Windows and AiderDesk on WSL
- fixed issue with no attribute 'usage_report'
- initial model for project now respect --model option or check for API keys in environment variables
- improved performance of add/drop actions when working with a large number of files in context
- added support for /reset command
- added support for /drop command
- added ability to redo the last user message via user message action menu or /redo command

## [0.11.1]

- using Aider's --env and --env-file options for Agent LLM providers
- added confirmation dialog for Aider restart after settings changes
- improved Agent internal Aider tool description and fixed flow with adding new file to context
- fixed editing of custom instructions for Agent settings

## [0.11.0]

- fixed issue with docker MCP server not closing properly
- closing session popup when clicking on the button again
- added zoom level setting
- properly adding Aider's reflection message as user message
- fixed max reflections count
- reasoning effort and thinking tokens stored for projects
- fixed Select dropdown positioning
- removed mode locking functionality - mode is now always 'locked'
- commands are now stored in input history
- added Markdown rendering support for messages
- added bottom bar to message with additional info and actions
- added ability to remove last message from the context

## [0.10.0]

- arrow up/down does not change the history prompt after editing the text anymore
- improved agent system prompt
- added gpt-4.1 and gpt-4.1-mini models for Agent
- added more information about selected model (tokens, cost per 1M tokens, etc.)
- showing Agent model in the project bar
- implemented tool approval settings for enhanced user control
- added o4-mini model in Agent
- properly handling user input when tool call is denied by user
- added model selector for Agent model to Project bar
- using env vars for Agent LLM providers (API keys, etc.)
- enhanced agent system prompt with improved structure and clarity
- added gemini-2.5-flash-preview-04-17 model for Agent
- added export session to Markdown functionality
- added option to include repo map in Agent context

## [0.9.0]

- fixed editor response in architect mode
- fixed right padding in prompt field
- added invalidToolArguments tool for handling invalid tool arguments error in agent
- updated tool message rendering
- added option to show and manage all project files in Context Files
- added gemini-2.0-flash-exp model in Agent
- improved tool message handling within session
- fixed overflowing of the code blocks in messages
- pasting multiple MCP servers at once within the same JSON will add all the servers
- revamped session management
- adding command output to context messages for Agent
- fixed PATH environment variable on MacOS
- enhanced MCP server configuration with possibility to update the whole config
- added support for Ollama provider in Agent
- replace system prompt with custom instructions for Agent
- fixed issue with `npx` in MCP servers on Windows

## [0.8.0]

- refactored Agent to use Vercel AI SDK, added new Agent mode, updated agent flow, and enhanced LLM provider support/tool handling
- correctly showing MCP config tab on Configure servers action
- option to disable specific MCP server tools
- removed tool response limiting
- fixed issue with tool responses when using Gemini models
- added localization support (currently English and Chinese)
- added Agent mode as one of the available modes instead of having it as a separate setting

## [0.7.1]

- added support for OpenAI compatible providers in MCP agent

## [0.7.0]

- added support for Deepseek provider in MCP agent
- added General settings with Start Up section with options to load context messages and files from last session
- added support for managing sessions
- fixed issue with 0.80.0 aider version
- show read-only icon in Context Files when all files are displayed

## [0.6.0]

- added support for /context command
- added support for gemini-2.5-pro-exp-03-25 model in MCP agent
- added support for custom OpenAI compatible models with openai/ prefix

## [0.5.1]

- optimized start up installation of packages
- using AWS_PROFILE environment variable for Bedrock provider when no accessKeyId/secretAccessKey is provided

## [0.5.0]

- added toggle for edit format lock by repeating the same command (/ask, /architect)
- persisting MCP agent message history for next messages
- added support for Amazon Bedrock provider in MPC agent (#20)
- added support for o3-mini model in MCP agent
- keeping the selected MCP servers when toggling MCP agent
- added option to add context files to MCP agent
- properly adding Aider's files present at start to AiderDesk's Context files
- added /mcp command to toggle MCP agent
- added maximum tokens setting for MCP agent
- improved MCP agent system prompt
- MCP agent now uses aider as another tool

## [0.4.2]

- added debouncing to autocompletion in prompt field
- keeping the processing on errors (e.g. LLM model API overload that keeps retrying)
- using --no-cache-dir when installing Python packages on start

## [0.4.1]

- fixed prompt field answer handling to properly prepare for next prompt after answering question
- fixed architect auto-accept behavior in connector to work properly with AiderDesk
- fixed yes/no question answering with custom prompt
- added support for /run command
- added support for /reasoning-effort, /think-tokens commands and showing the values in the project bar
- added Thinking and Answer message blocks when using reasoning models
- fixed watch files infinite loop caused by missing ignores

## [0.4.0]

- fancy animation for loading message
- added Gemini model support for MCP agent
- updated autocompletion in prompt field to include abbreviations
- fixed MCP tool schema for Gemini provider
- added REST API for managing context files and running prompt
- added `get-addable-files` REST API endpoint
- MCP server for AiderDesk

## [0.3.3]

- skip adding ignored non read-only files to the context
- improved MCP client interruption handling
- properly adding user input messages to the input history when using MCP tools
- wrapping long tool message content
- better handling of MCP tool errors
- increase max buffer size for socket.io events to 100MB to fix issue with large repos

## [0.3.2]

- added result of MCP tool to the tool message
- updated Claude model to 3.7 in default preferred list of models
- system prompt for MCP agent can be now configured in settings
- fixed prompt field focus issue after model selection
- properly showing preferred models in model selector when searching
- added missing vertical scrollbar when MCP server has many tools
- interpolating ${projectDir} in MCP server config `env` values
- interpolating ${projectDir} in MCP server config `args`

## [0.3.1]

- using python executable to install packages instead of pip
- added `/map` and `/map-refresh` commands for repository mapping functionality
- prevent infinite loading state after application refresh
- added AIDER_DESK_NO_AUTO_UPDATE environment variable to disable automatic updates<|MERGE_RESOLUTION|>--- conflicted
+++ resolved
@@ -1,14 +1,10 @@
 # Changelog
 
-<<<<<<< HEAD
 ## [UNRELEASED]
-- added file completion with @ mention
-=======
-## [UNRELEASES]
 
 - not storing tool messages without the usage report into DB
 - added cached token information for Gemini models
->>>>>>> 161e9187
+- added file completion with @ mention
 
 ## [0.20.0]
 
