--- conflicted
+++ resolved
@@ -1,9 +1,6 @@
 # Changelog
 
 ## [UNRELEASED]
-<<<<<<< HEAD
-- added option to open project in aider desk from command line
-=======
 
 - not storing tool messages without the usage report into DB
 - added cached token information for Gemini models
@@ -14,6 +11,7 @@
 - improved onboarding flow with new unified LLM providers
 - added action to open directory with logs into Settings -> Version
 - added file completion with @ mention
+- added option to open project in AiderDesk from command line
 
 ## [0.20.0]
 
@@ -26,7 +24,6 @@
 - showing streaming of reasoning (thinking) on agent messages
 - determining default agent model based on available API keys in environment
 - properly pasting files with path outside of project that start with project dir
->>>>>>> c09dd1b0
 
 ## [0.19.0]
 
